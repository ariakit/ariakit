import "@testing-library/jest-dom/vitest";

import { render as renderReact } from "@ariakit/test/react";
import * as matchers from "@testing-library/jest-dom/matchers";
import { Suspense as ReactSuspense, createElement, version } from "react";
import {
  Suspense as SolidSuspense,
  createComponent,
  render as renderSolid,
} from "solid-js/web";
import failOnConsole from "vitest-fail-on-console";
import type { AllowedTestLoader } from "./vitest.config.ts";

if (!version.startsWith("17")) {
  failOnConsole();
}

expect.extend({
  toHaveFocus(element: HTMLElement, expected, options) {
    const toHaveFocus = matchers.toHaveFocus.bind(this) as any;
    const result = toHaveFocus(element, expected, options);
    const { activeElement } = element.ownerDocument;
    const activeId = activeElement?.getAttribute("aria-activedescendant");
    return {
      ...result,
      pass: result.pass || activeId === element.id,
      message: () => {
        if (activeId) {
          return [
            this.utils.matcherHint(
              `${this.isNot ? ".not" : ""}.toHaveFocus`,
              "element",
              "",
            ),
            "",
            "Expected:",
            `  ${this.utils.printExpected(element)}`,
            "Received:",
            `  ${this.utils.printReceived(
              element.ownerDocument.getElementById(activeId),
            )}`,
          ].join("\n");
        }
        return result.message();
      },
    };
  },
});

if (version.startsWith("17")) {
  vi.mock("react", async () => {
    const actual = await vi.importActual<typeof import("react")>("react");
    let id = 0;
    const mocks = {
      startTransition: (v: () => any) => v(),
      useDeferredValue: <T>(v: T) => v,
      useTransition: () => [false, (v: () => any) => v()],
      useId: () => actual.useMemo(() => `id-${id++}`, []),
    };
    return { ...mocks, ...actual };
  });
}

<<<<<<< HEAD
const ALLOWED_TEST_LOADERS = ["react", "solid"] as const;
type AllowedTestLoader = (typeof ALLOWED_TEST_LOADERS)[number];
declare global {
  var loader: AllowedTestLoader;
}
const TEST_LOADER = (process.env.ARIAKIT_TEST_LOADER ??
  "react") as AllowedTestLoader;
globalThis.loader = TEST_LOADER;
if (!ALLOWED_TEST_LOADERS.includes(TEST_LOADER)) {
  throw new Error(`Invalid loader: ${TEST_LOADER}`);
}

async function tryImport(path: string) {
  return import(path)
    .then(({ default: component }) => ({ component, failedImport: false }))
    .catch(() => ({ component: undefined, failedImport: true }));
=======
async function tryImport(path: string, fallbackPath?: string) {
  return await import(path).catch(() =>
    fallbackPath ? import(fallbackPath) : { failedImport: true },
  );
>>>>>>> 3dc3ff11
}

async function loadReact(dir: string) {
  const { component, failedImport } = await tryImport(
    `./examples/${dir}/index.react.tsx`,
  );
  if (failedImport) return false;
  const element = createElement(ReactSuspense, {
    fallback: null,
    // biome-ignore lint/correctness/noChildrenProp:
    children: createElement(component),
  });
  const { unmount } = await renderReact(element, { strictMode: true });
  return unmount;
}

async function loadSolid(dir: string) {
  const { component, failedImport } = await tryImport(
    `./examples/${dir}/index.solid.tsx`,
  );
  if (failedImport) return false;
  const div = document.createElement("div");
  document.body.appendChild(div);
  const dispose = renderSolid(
    () =>
      createComponent(SolidSuspense, {
        fallback: null,
        get children() {
          return createComponent(component, {});
        },
      }),
    div,
  );
  return () => {
    dispose();
    document.body.removeChild(div);
  };
}

const LOADERS = {
  react: loadReact,
  solid: loadSolid,
} satisfies Record<
  AllowedTestLoader,
  (dir: string) => Promise<void | (() => void) | false>
>;

/*

Example/test naming conventions:

<example name>/
  index.<react|solid>.tsx        - example, the loader is optional and defaults to "react"
  test.ts                        - test, runs for all loaders
  test.<react|solid>.ts          - test, runs only for the specified loader

Note: test files can also be named `test-<browser target>.` instead of `test.` to run with Playwright. Available targets are:

- browser (all desktop browsers)
- chrome
- firefox
- safari
- mobile (all mobile browsers)
- ios
- android

*/

function parseTest(filename?: string) {
  if (!filename) return false;
  const match = filename.match(
    // @ts-expect-error Test runner is not limited by ES2017 target.
    /examples\/(?<dir>.*)\/test\.((?<loader>react|solid)\.)?ts$/,
  );
  if (!match?.groups) return false;
  const { dir, loader } = match.groups;
  if (!dir) return false;
  return {
    dir,
    loader: (loader ?? "all") as AllowedTestLoader | "all",
  };
}

const LOADER = (process.env.ARIAKIT_TEST_LOADER ??
  "react") as AllowedTestLoader;

beforeEach(async ({ task, skip }) => {
  const parseResult = parseTest(task.file?.name);
  if (!parseResult) return;
  const { dir, loader } = parseResult;
  if (loader !== "all" && loader !== LOADER) skip();
  const result = await LOADERS[LOADER](dir);
  if (result === false) skip();
  return result;
});<|MERGE_RESOLUTION|>--- conflicted
+++ resolved
@@ -61,29 +61,10 @@
   });
 }
 
-<<<<<<< HEAD
-const ALLOWED_TEST_LOADERS = ["react", "solid"] as const;
-type AllowedTestLoader = (typeof ALLOWED_TEST_LOADERS)[number];
-declare global {
-  var loader: AllowedTestLoader;
-}
-const TEST_LOADER = (process.env.ARIAKIT_TEST_LOADER ??
-  "react") as AllowedTestLoader;
-globalThis.loader = TEST_LOADER;
-if (!ALLOWED_TEST_LOADERS.includes(TEST_LOADER)) {
-  throw new Error(`Invalid loader: ${TEST_LOADER}`);
-}
-
 async function tryImport(path: string) {
   return import(path)
     .then(({ default: component }) => ({ component, failedImport: false }))
     .catch(() => ({ component: undefined, failedImport: true }));
-=======
-async function tryImport(path: string, fallbackPath?: string) {
-  return await import(path).catch(() =>
-    fallbackPath ? import(fallbackPath) : { failedImport: true },
-  );
->>>>>>> 3dc3ff11
 }
 
 async function loadReact(dir: string) {
