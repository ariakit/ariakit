<!-- Description -->

Step is composed from Hidden as an interactive UI with one or more steps to complete.
It works great with Popover but can be used with other elements.
The sub components that make up the user experience are:

* Step.Container
* Step.Toggle
* Step.Hide
* Step.Previous
* Step.Next

The following custom event props take functions:

* onEnter
* onExit

They fire when the step is entered or departed, respectively.

The parent should have position set to something other than static, such as relative.
By default Step renders as a `<div>`.

<!-- Minimal JSX to showcase component -->

```jsx
const { InlineBlock, Button, Popover } = require("reas");

const BasicStep = props => (
  <InlineBlock relative marginLeft="1em">
    <Button as={Step.Toggle} {...props}>
      Toggle {props.step}
    </Button>
    <Step {...props}>
      <Popover visible minWidth={40}>
        <Popover.Arrow />
        <Button as={Step.Previous} {...props}>
          Previous
        </Button>
        <Button as={Step.Next} {...props}>
          Next
        </Button>
        <Button as={Step.Hide} marginLeft="auto" {...props}>
          Hide {props.step}
        </Button>
      </Popover>
    </Step>
  </InlineBlock>
);

const Steps = () => (
  <Step.Container>
    {step => (
      <Group>
        <BasicStep step="1" {...step} />
        <BasicStep step="2" {...step} />
        <BasicStep step="3" {...step} />
      </Group>
    )}
  </Step.Container>
);

<Steps paddingLeft={200} />;
```

Rendered HTML.

```html
<div class="Group-gLBQNJ gJsDPt Base-gxTqDr dXMyxz" role="group">
  <div class="InlineBlock-jzkjxj hFgqTb Base-gxTqDr bkRrdN" style="margin-left: 1em;">
    <button class="Button-kDSBcD eKEElF Box-cwadsP fBQxeS Base-gxTqDr dXMyxz StepToggle-hXakCX eMjcJh" role="button" tabindex="0">Toggle 1</button>
  </div>
  <div class="InlineBlock-jzkjxj hFgqTb Base-gxTqDr bkRrdN" style="margin-left: 1em;">
    <button class="Button-kDSBcD eKEElF Box-cwadsP fBQxeS Base-gxTqDr dXMyxz StepToggle-hXakCX eMjcJh" role="button" tabindex="0">Toggle 2</button>
  </div>
  <div class="InlineBlock-jzkjxj hFgqTb Base-gxTqDr bkRrdN" style="margin-left: 1em;">
    <button class="Button-kDSBcD eKEElF Box-cwadsP fBQxeS Base-gxTqDr dXMyxz StepToggle-hXakCX eMjcJh" role="button" tabindex="0">Toggle 3</button>
  </div>
</div>
```

A simple product tour with Step.

```jsx
<<<<<<< HEAD
const { InlineBlock, Button, Group, Popover, Flex, Paragraph } = require('reakit');
=======
const {
  InlineBlock,
  Button,
  Group,
  Popover,
  Flex,
  Backdrop,
  Paragraph
} = require("reas");
>>>>>>> f89fb8a9

const PopoverStep = props => (
  <InlineBlock relative>
    <Button as={[Group.Item, Step.Toggle]} {...props}>
      {props.step}
    </Button>
    <Step {...props}>
      <Backdrop visible as={Step.Hide} {...props} />
      <Popover visible minWidth={300}>
        <Popover.Arrow />
        <Paragraph>{props.step}</Paragraph>
        <Paragraph>{props.description}</Paragraph>
        <Flex fontSize={14}>
          <Group>
            <Button as={Step.Previous} {...props}>
              ← Prev
            </Button>
            <Button as={Step.Next} {...props}>
              Next →
            </Button>
          </Group>
          <Button as={Step.Hide} marginLeft="auto" {...props}>
            End tour
          </Button>
        </Flex>
      </Popover>
    </Step>
  </InlineBlock>
);

const Steps = () => (
  <Step.Container>
    {step => (
      <Group>
        <PopoverStep
          step="1: Navigation"
          {...step}
          description="This is where you change views."
        />
        <PopoverStep
          step="2: Create"
          {...step}
          description="This is the main function of the app."
        />
        <PopoverStep
          step="3: Options"
          {...step}
          description="Anything else you may need is here."
        />
      </Group>
    )}
  </Step.Container>
);

<Steps />;
```<|MERGE_RESOLUTION|>--- conflicted
+++ resolved
@@ -23,7 +23,7 @@
 <!-- Minimal JSX to showcase component -->
 
 ```jsx
-const { InlineBlock, Button, Popover } = require("reas");
+const { InlineBlock, Button, Popover } = require("reakit");
 
 const BasicStep = props => (
   <InlineBlock relative marginLeft="1em">
@@ -81,9 +81,6 @@
 A simple product tour with Step.
 
 ```jsx
-<<<<<<< HEAD
-const { InlineBlock, Button, Group, Popover, Flex, Paragraph } = require('reakit');
-=======
 const {
   InlineBlock,
   Button,
@@ -92,8 +89,7 @@
   Flex,
   Backdrop,
   Paragraph
-} = require("reas");
->>>>>>> f89fb8a9
+} = require("reakit");
 
 const PopoverStep = props => (
   <InlineBlock relative>
