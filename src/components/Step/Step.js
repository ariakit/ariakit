import React from "react";
import PropTypes from "prop-types";
import styled from "styled-components";
import { prop } from "styled-tools";
import as from "../../enhancers/as";
import Hidden from "../Hidden";

const noop = () => false;

class Component extends React.Component {
  constructor(props) {
    super(props);
    const { register, step, order } = this.props;
    register(step, order);
  }

<<<<<<< HEAD
  /**
   * @type HTMLElement | undefined
   */
  element = undefined;

  componentDidMount() {
    const { step, onEnter, current, indexOf } = this.props;

    if (onEnter && current === indexOf(step)) {
      onEnter(this.element);
    }
  }

=======
>>>>>>> d16f2020
  componentDidUpdate(prevProps) {
    const { step, update, order } = this.props;
    if (prevProps.step !== step || prevProps.order !== order) {
      update(prevProps.step, step, order);
    }
  }

  componentWillUnmount() {
    const { step, unregister } = this.props;
    unregister(step);
  }

  render() {
    const { isCurrent, step } = this.props;
    return <Hidden unmount visible={isCurrent(step)} {...this.props} />;
  }
}

const Step = styled(Component)`
  ${prop("theme.Step")};
`;

Step.propTypes = {
  step: PropTypes.string.isRequired,
  register: PropTypes.func.isRequired,
  update: PropTypes.func.isRequired,
  unregister: PropTypes.func.isRequired,
  isCurrent: PropTypes.func.isRequired,
  order: PropTypes.number
};

Step.defaultProps = {
  register: noop,
  update: noop,
  unregister: noop,
  isCurrent: noop
};

export default as("div")(Step);<|MERGE_RESOLUTION|>--- conflicted
+++ resolved
@@ -14,22 +14,6 @@
     register(step, order);
   }
 
-<<<<<<< HEAD
-  /**
-   * @type HTMLElement | undefined
-   */
-  element = undefined;
-
-  componentDidMount() {
-    const { step, onEnter, current, indexOf } = this.props;
-
-    if (onEnter && current === indexOf(step)) {
-      onEnter(this.element);
-    }
-  }
-
-=======
->>>>>>> d16f2020
   componentDidUpdate(prevProps) {
     const { step, update, order } = this.props;
     if (prevProps.step !== step || prevProps.order !== order) {
