--- conflicted
+++ resolved
@@ -1,5 +1,5 @@
-<<<<<<< HEAD
 export { default as Arrow } from "./Arrow";
+export { default as Avatar } from "./Avatar";
 export { default as Backdrop } from "./Backdrop";
 export { default as Base } from "./Base";
 export { default as Block } from "./Block";
@@ -33,43 +33,5 @@
 export { default as Step } from "./Step";
 export { default as Table } from "./Table";
 export { default as Tabs } from "./Tabs";
-export { default as Tooltip } from "./Tooltip";
-=======
-export Arrow from "./Arrow";
-export Avatar from "./Avatar";
-export Backdrop from "./Backdrop";
-export Base from "./Base";
-export Block from "./Block";
-export Blockquote from "./Blockquote";
-export Box from "./Box";
-export Button from "./Button";
-export Card from "./Card";
-export Code from "./Code";
-export Divider from "./Divider";
-export Field from "./Field";
-export Fit from "./Fit";
-export Flex from "./Flex";
-export Grid from "./Grid";
-export Group from "./Group";
-export Heading from "./Heading";
-export Hidden from "./Hidden";
-export Image from "./Image";
-export Inline from "./Inline";
-export InlineBlock from "./InlineBlock";
-export InlineFlex from "./InlineFlex";
-export Input from "./Input";
-export Label from "./Label";
-export Link from "./Link";
-export List from "./List";
-export Navigation from "./Navigation";
-export Overlay from "./Overlay";
-export Paragraph from "./Paragraph";
-export Popover from "./Popover";
-export Shadow from "./Shadow";
-export Sidebar from "./Sidebar";
-export Step from "./Step";
-export Table from "./Table";
-export Tabs from "./Tabs";
-export Toolbar from "./Toolbar";
-export Tooltip from "./Tooltip";
->>>>>>> 6e7d42d2
+export { default as Toolbar } from "./Toolbar";
+export { default as Tooltip } from "./Tooltip";