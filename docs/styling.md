<<<<<<< HEAD
There are 3 ways to style your components using ReaKit.
=======
> Reakit uses [styled-components](https://www.styled-components.com) to style components.
>>>>>>> 25041c95

## Styled

The most common way to style your components is using the `styled` method. It uses [styled-components](https://www.styled-components.com) internally, so refer to their docs to learn more.

```jsx
import { styled, Box } from "reakit";

const Component = styled(Box)`
  border: 1px solid rgba(0, 0, 0, 0.3);
  border-radius: 0.25em;
`;

<Component>Component</Component>
```

## Inline styles

You can pass style props to ReaKit components. Those will be converted into `style={{ ... }}` and applied as inline styles. Check the `HTML` tab below to see the output.

```jsx
import { Box } from "reakit";

<Box
  backgroundColor="palevioletred"
  color="white"
  padding={8}
>
  Component
</Box>
```

<<<<<<< HEAD
## Theming

Finally, you can pass a `theme` object to `Provider` and style ReaKit elements directly:
=======
Finally, you can pass a `theme` object to `Provider` and style Reakit elements directly:
>>>>>>> 25041c95

```jsx
import { Provider, Button } from "reakit";

const theme = {
  Button: `
    color: red;
  `
};

<Provider theme={theme}>
  <Button>Button</Button>
</Provider>
```<|MERGE_RESOLUTION|>--- conflicted
+++ resolved
@@ -1,8 +1,4 @@
-<<<<<<< HEAD
-There are 3 ways to style your components using ReaKit.
-=======
-> Reakit uses [styled-components](https://www.styled-components.com) to style components.
->>>>>>> 25041c95
+There are 3 ways to style your components using Reakit.
 
 ## Styled
 
@@ -35,13 +31,9 @@
 </Box>
 ```
 
-<<<<<<< HEAD
 ## Theming
 
-Finally, you can pass a `theme` object to `Provider` and style ReaKit elements directly:
-=======
 Finally, you can pass a `theme` object to `Provider` and style Reakit elements directly:
->>>>>>> 25041c95
 
 ```jsx
 import { Provider, Button } from "reakit";
