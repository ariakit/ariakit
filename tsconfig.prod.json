{
  "compilerOptions": {
    "baseUrl": ".",
    "target": "esnext",
    "module": "esnext",
    "moduleResolution": "node",
    "jsx": "preserve",
    "types": [
      "node",
      "jest",
      "jest-axe",
      "jest-environment-puppeteer",
      "puppeteer",
      "expect-puppeteer",
<<<<<<< HEAD
      "pptr-testing-library/extend",
      "@testing-library/jest-dom",
      "react/experimental"
=======
      "@testing-library/jest-dom"
>>>>>>> d54a6a0b
    ],
    "lib": ["dom", "dom.iterable", "esnext"],
    "incremental": true,
    "allowJs": true,
    "strict": true,
    "forceConsistentCasingInFileNames": true,
    "esModuleInterop": true,
    "resolveJsonModule": true,
    "isolatedModules": true,
    "declaration": true,
    "noFallthroughCasesInSwitch": true,
    "noImplicitReturns": true,
    "noUnusedLocals": true,
    "noUnusedParameters": true,
    "stripInternal": true,
    "noUncheckedIndexedAccess": true
  },
  "include": ["**/*.ts", "**/*.tsx"],
  "exclude": ["node_modules"]
}<|MERGE_RESOLUTION|>--- conflicted
+++ resolved
@@ -12,13 +12,8 @@
       "jest-environment-puppeteer",
       "puppeteer",
       "expect-puppeteer",
-<<<<<<< HEAD
-      "pptr-testing-library/extend",
       "@testing-library/jest-dom",
-      "react/experimental"
-=======
-      "@testing-library/jest-dom"
->>>>>>> d54a6a0b
+      "pptr-testing-library/extend"
     ],
     "lib": ["dom", "dom.iterable", "esnext"],
     "incremental": true,
