--- conflicted
+++ resolved
@@ -14,18 +14,10 @@
   },
   "dependencies": {
     "@astrojs/check": "0.9.4",
-<<<<<<< HEAD
-    "@astrojs/cloudflare": "12.4.0",
-    "@astrojs/react": "4.2.3",
-    "@astrojs/solid-js": "5.0.7",
-    "shiki": "3.2.1",
-    "tailwindcss": "4.1.3"
-=======
     "@astrojs/cloudflare": "12.5.0",
     "@astrojs/react": "4.2.4",
     "@astrojs/solid-js": "5.0.8",
     "shiki": "3.1.0",
-    "tailwindcss": "4.0.13"
->>>>>>> be1da7b0
+    "tailwindcss": "4.1.4"
   }
 }