--- conflicted
+++ resolved
@@ -14,13 +14,9 @@
       .toBeVisible();
     await q.button("Ensuring Accessibility and Semantics").click();
     const content = await getContent(q.button("Thoughts"));
-<<<<<<< HEAD
-    await content.evaluate((el) => el.scrollTo(0, el.scrollHeight));
-=======
     await content.evaluate((element) => {
       element.scrollTop = element.scrollHeight;
     });
->>>>>>> 1023b150
     await visual();
   });
 });