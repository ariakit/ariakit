--- conflicted
+++ resolved
@@ -49,15 +49,9 @@
           <Link href="https://twitter.com/reakitjs" target="_blank">
             <TwitterIcon />
           </Link>
-<<<<<<< HEAD
         </li>
         <li>
-          <Link href="https://github.com/diegohaz/reakit" target="_blank">
-=======
-        </List.Item>
-        <List.Item>
           <Link href="https://github.com/reakit/reakit" target="_blank">
->>>>>>> b16e868c
             <GitHubIcon />
           </Link>
         </li>
