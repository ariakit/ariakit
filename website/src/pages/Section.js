import React from "react";
<<<<<<< HEAD
import { styled, Block, Heading, Link, Flex } from "reakit";
import { prop } from "styled-tools";
import { Redirect, Link as RouterLink } from "react-router-dom";
import OpenInNewIcon from "react-icons/lib/md/open-in-new";
=======
import { styled, Block, Heading, Flex, Base } from "reakit";
import { prop } from "styled-tools";
import { Redirect } from "react-router-dom";
import CodeIcon from "react-icons/lib/md/code";
import EditIcon from "react-icons/lib/md/edit";
>>>>>>> bfcb5f6e
import StyleguidistContainer from "../containers/StyleguidistContainer";
import Playground from "../components/Playground";
import Markdown from "../components/Markdown";
import findSectionByLocation from "../utils/findSectionByLocation";
import getSectionContent from "../utils/getSectionContent";
import getSectionUrl from "../utils/getSectionUrl";
import getSectionGithubSrcUrl from "../utils/getSectionGithubSrcUrl";
import findNonEmptySiblingSection from "../utils/findNonEmptySiblingSection";
import SectionUses from "../components/SectionUses";
import ButtonTransparent from "../elements/ButtonTransparent";

const Wrapper = styled(Block)`
  @media (max-width: 768px) {
    margin-left: -8px;
    margin-right: -8px;
  }
`;

const Header = styled(Flex)`
  align-items: center;

  @media (max-width: 768px) {
    padding: 0 8px;
  }
`;

const Name = styled(Heading)`
  margin-right: auto;
`;

const GithubSrcButtonText = styled(Base)`
  @media (max-width: 768px) {
    display: none;
  }
`;

const Content = styled(Block)`
  border-top: 1px solid ${prop("theme.grayLightest")};
  margin-top: 1em;
  padding-top: 1em;
`;

const StyledSectionUses = styled(SectionUses)`
  @media (max-width: 768px) {
    padding: 0 8px;
  }
`;

const NavLink = styled(Link.as(RouterLink))`
  font-size: 1.75em;
  @media (max-width: 768px) {
    font-size: 1.2em;
  }
`;

const ArticleNavigation = styled(Flex)`
  border-top: 1px solid ${prop("theme.grayLightest")};
  margin-top: 1em;
  padding-top: 1em;
  justify-content: space-between;
  @media (max-width: 768px) {
    padding: 8px 1em;
    position: sticky;
    bottom: 0px;
    background-color: white;
    z-index: 300;
  }
`;

const NavText = styled(RouterLink)`
  display: block;
  text-decoration: none;
  color: inherit;
`;

const sectionMap = {
  markdown: ({ content }, key) => <Markdown text={content} key={key} />,
  code: ({ content, evalInContext }, key) => (
    <Playground code={content} evalInContext={evalInContext} key={key} />
  )
};

const Section = ({ location, ...props }) => (
  <StyleguidistContainer>
    {({ sections }) => {
      const section = findSectionByLocation(sections, location);
      const sectionContent = getSectionContent(section);
<<<<<<< HEAD
      const next = findNonEmptySiblingSection(sections, section.name);
      const previous = findNonEmptySiblingSection(sections, section.name, true);
=======
      const githubDocUrl = getSectionGithubSrcUrl(section, "doc");
      const githubSrcUrl = getSectionGithubSrcUrl(section, "component");
>>>>>>> bfcb5f6e
      if (sectionContent) {
        return (
          <Wrapper {...props}>
            <Header>
              <Name>{section.name}</Name>
              <Flex>
                {githubSrcUrl && (
                  <ButtonTransparent as="a" href={githubSrcUrl} target="_blank">
                    <CodeIcon />
                    <GithubSrcButtonText>
                      View source on GitHub
                    </GithubSrcButtonText>
                  </ButtonTransparent>
                )}
                {githubDocUrl && (
                  <ButtonTransparent as="a" href={githubDocUrl} target="_blank">
                    <EditIcon />
                    <GithubSrcButtonText>Improve this page</GithubSrcButtonText>
                  </ButtonTransparent>
                )}
              </Flex>
            </Header>
            {section.name !== "Base" && <StyledSectionUses section={section} />}
            {section.name !== "Base" && (
              <StyledSectionUses usedBy section={section} />
            )}
            <Content>
              {sectionContent.map(
                ({ type, ...rest }, i) =>
                  sectionMap[type]
                    ? sectionMap[type](rest, section.name + i)
                    : null
              )}
            </Content>
            <ArticleNavigation>
              {previous && (
                <Block>
                  <NavText to={getSectionUrl(sections, previous)}>
                    Previous article
                  </NavText>
                  <NavLink to={getSectionUrl(sections, previous)}>
                    {previous.name}
                  </NavLink>
                </Block>
              )}
              {next && (
                <Block textAlign="right" marginLeft="auto">
                  <NavText to={getSectionUrl(sections, next)}>
                    Next article
                  </NavText>
                  <NavLink to={getSectionUrl(sections, next)}>
                    {next.name}
                  </NavLink>
                </Block>
              )}
            </ArticleNavigation>
          </Wrapper>
        );
      }
      return (
        <Redirect
          to={getSectionUrl(
            sections,
            findNonEmptySiblingSection(sections, section)
          )}
        />
      );
    }}
  </StyleguidistContainer>
);

export default Section;<|MERGE_RESOLUTION|>--- conflicted
+++ resolved
@@ -1,16 +1,9 @@
 import React from "react";
-<<<<<<< HEAD
-import { styled, Block, Heading, Link, Flex } from "reakit";
+import { styled, Block, Heading, Flex, Base } from "reakit";
 import { prop } from "styled-tools";
 import { Redirect, Link as RouterLink } from "react-router-dom";
-import OpenInNewIcon from "react-icons/lib/md/open-in-new";
-=======
-import { styled, Block, Heading, Flex, Base } from "reakit";
-import { prop } from "styled-tools";
-import { Redirect } from "react-router-dom";
 import CodeIcon from "react-icons/lib/md/code";
 import EditIcon from "react-icons/lib/md/edit";
->>>>>>> bfcb5f6e
 import StyleguidistContainer from "../containers/StyleguidistContainer";
 import Playground from "../components/Playground";
 import Markdown from "../components/Markdown";
@@ -26,6 +19,7 @@
   @media (max-width: 768px) {
     margin-left: -8px;
     margin-right: -8px;
+    max-width: 100vw;
   }
 `;
 
@@ -33,7 +27,7 @@
   align-items: center;
 
   @media (max-width: 768px) {
-    padding: 0 8px;
+    padding: 0 16px;
   }
 `;
 
@@ -55,14 +49,7 @@
 
 const StyledSectionUses = styled(SectionUses)`
   @media (max-width: 768px) {
-    padding: 0 8px;
-  }
-`;
-
-const NavLink = styled(Link.as(RouterLink))`
-  font-size: 1.75em;
-  @media (max-width: 768px) {
-    font-size: 1.2em;
+    padding: 0 16px;
   }
 `;
 
@@ -72,7 +59,7 @@
   padding-top: 1em;
   justify-content: space-between;
   @media (max-width: 768px) {
-    padding: 8px 1em;
+    padding: 0.5em 16px;
     position: sticky;
     bottom: 0px;
     background-color: white;
@@ -80,10 +67,26 @@
   }
 `;
 
-const NavText = styled(RouterLink)`
-  display: block;
+const NavLink = styled(RouterLink)`
+  line-height: 1;
   text-decoration: none;
-  color: inherit;
+  color: ${prop("theme.black")};
+  & + & {
+    margin-left: auto;
+    text-align: right;
+  }
+`;
+
+const NavSectionName = styled(Block)`
+  font-size: 1.75em;
+  font-weight: 600;
+  *:hover > & {
+    text-decoration: underline;
+  }
+  @media (max-width: 768px) {
+    font-size: 1.35em;
+    text-decoration: none !important;
+  }
 `;
 
 const sectionMap = {
@@ -98,13 +101,10 @@
     {({ sections }) => {
       const section = findSectionByLocation(sections, location);
       const sectionContent = getSectionContent(section);
-<<<<<<< HEAD
       const next = findNonEmptySiblingSection(sections, section.name);
       const previous = findNonEmptySiblingSection(sections, section.name, true);
-=======
       const githubDocUrl = getSectionGithubSrcUrl(section, "doc");
       const githubSrcUrl = getSectionGithubSrcUrl(section, "component");
->>>>>>> bfcb5f6e
       if (sectionContent) {
         return (
           <Wrapper {...props}>
@@ -141,24 +141,16 @@
             </Content>
             <ArticleNavigation>
               {previous && (
-                <Block>
-                  <NavText to={getSectionUrl(sections, previous)}>
-                    Previous article
-                  </NavText>
-                  <NavLink to={getSectionUrl(sections, previous)}>
-                    {previous.name}
-                  </NavLink>
-                </Block>
+                <NavLink to={getSectionUrl(sections, previous)}>
+                  Previous article
+                  <NavSectionName>{previous.name}</NavSectionName>
+                </NavLink>
               )}
               {next && (
-                <Block textAlign="right" marginLeft="auto">
-                  <NavText to={getSectionUrl(sections, next)}>
-                    Next article
-                  </NavText>
-                  <NavLink to={getSectionUrl(sections, next)}>
-                    {next.name}
-                  </NavLink>
-                </Block>
+                <NavLink to={getSectionUrl(sections, next)}>
+                  Next article
+                  <NavSectionName>{next.name}</NavSectionName>
+                </NavLink>
               )}
             </ArticleNavigation>
           </Wrapper>
