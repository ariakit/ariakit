import { AuthProvider } from "@/components/auth.tsx";
import { Footer } from "@/components/footer.tsx";
import { Header } from "@/components/header.tsx";
import { NewsletterSection } from "@/components/newsletter-section.tsx";
import { QueryProvider } from "@/components/query-provider.tsx";
import { RootPathnameProvider } from "@/components/root-pathname.tsx";
import { getNextPageMetadata } from "@/lib/get-next-page-metadata.ts";
import type { PropsWithChildren, ReactNode } from "react";
<<<<<<< HEAD
import { AuthProvider } from "components/auth.tsx";
import { Footer } from "components/footer.tsx";
import { Header } from "components/header.tsx";
import { NewsletterSection } from "components/newsletter-section.tsx";
import { RootPathnameProvider } from "components/root-pathname.tsx";
import { getNextPageMetadata } from "utils/get-next-page-metadata.ts";
=======
>>>>>>> a8a04728

export function generateMetadata() {
  return getNextPageMetadata();
}

export default function Layout(props: PropsWithChildren<{ modal: ReactNode }>) {
  return (
    <AuthProvider>
      <RootPathnameProvider>
        <div className="flex min-h-screen flex-col">
          <Header />
          <div>{props.children}</div>
          <NewsletterSection />
          <Footer />
        </div>
        {props.modal}
      </RootPathnameProvider>
    </AuthProvider>
  );
}<|MERGE_RESOLUTION|>--- conflicted
+++ resolved
@@ -2,19 +2,9 @@
 import { Footer } from "@/components/footer.tsx";
 import { Header } from "@/components/header.tsx";
 import { NewsletterSection } from "@/components/newsletter-section.tsx";
-import { QueryProvider } from "@/components/query-provider.tsx";
 import { RootPathnameProvider } from "@/components/root-pathname.tsx";
 import { getNextPageMetadata } from "@/lib/get-next-page-metadata.ts";
 import type { PropsWithChildren, ReactNode } from "react";
-<<<<<<< HEAD
-import { AuthProvider } from "components/auth.tsx";
-import { Footer } from "components/footer.tsx";
-import { Header } from "components/header.tsx";
-import { NewsletterSection } from "components/newsletter-section.tsx";
-import { RootPathnameProvider } from "components/root-pathname.tsx";
-import { getNextPageMetadata } from "utils/get-next-page-metadata.ts";
-=======
->>>>>>> a8a04728
 
 export function generateMetadata() {
   return getNextPageMetadata();
