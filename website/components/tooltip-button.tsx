"use client";

import type { ReactNode } from "react";
import { cx } from "@ariakit/core/utils/misc";
import { Role } from "@ariakit/react";
import { Button } from "@ariakit/react/button";
import type { TooltipAnchorProps, TooltipProps } from "@ariakit/react/tooltip";
import {
  Tooltip,
  TooltipAnchor,
  TooltipProvider,
} from "@ariakit/react/tooltip";
import { forwardRef } from "@ariakit/react-core/utils/system";

export interface TooltipButtonProps
  extends Omit<TooltipAnchorProps<"button">, "title"> {
  title: ReactNode;
  tooltipProps?: TooltipProps;
  fixed?: boolean;
}

<<<<<<< HEAD
export const TooltipButton = createComponent<TooltipButtonOptions>(
  ({ title, tooltipProps, fixed, store, ...props }) => {
    return (
      <TooltipProvider store={store}>
        <Role.button
          {...props}
          render={<TooltipAnchor render={<Button render={props.render} />} />}
        />
        <Tooltip
          {...tooltipProps}
          fixed
          unmountOnHide
          className={cx(
            "z-50 cursor-default rounded-md px-2 py-1 text-sm",
            "drop-shadow-sm dark:drop-shadow-sm-dark",
            "bg-gray-150 dark:bg-gray-700",
            "text-black dark:text-white",
            "border border-gray-300 dark:border-gray-600",
            tooltipProps?.className,
          )}
        >
          {title}
        </Tooltip>
      </TooltipProvider>
    );
  },
);
=======
export const TooltipButton = forwardRef(function TooltipButton({
  title,
  tooltipProps,
  fixed,
  isLabel,
  store,
  ...props
}: TooltipButtonProps) {
  return (
    <TooltipProvider store={store} type={isLabel ? "label" : "description"}>
      <Role.button
        {...props}
        render={<TooltipAnchor render={<Button render={props.render} />} />}
      />
      <Tooltip
        {...tooltipProps}
        fixed
        unmountOnHide
        className={cx(
          "z-50 cursor-default rounded-md px-2 py-1 text-sm",
          "drop-shadow-sm dark:drop-shadow-sm-dark",
          "bg-gray-150 dark:bg-gray-700",
          "text-black dark:text-white",
          "border border-gray-300 dark:border-gray-600",
          tooltipProps?.className,
        )}
      >
        {title}
      </Tooltip>
    </TooltipProvider>
  );
});
>>>>>>> a45eb9e6
<|MERGE_RESOLUTION|>--- conflicted
+++ resolved
@@ -19,45 +19,15 @@
   fixed?: boolean;
 }
 
-<<<<<<< HEAD
-export const TooltipButton = createComponent<TooltipButtonOptions>(
-  ({ title, tooltipProps, fixed, store, ...props }) => {
-    return (
-      <TooltipProvider store={store}>
-        <Role.button
-          {...props}
-          render={<TooltipAnchor render={<Button render={props.render} />} />}
-        />
-        <Tooltip
-          {...tooltipProps}
-          fixed
-          unmountOnHide
-          className={cx(
-            "z-50 cursor-default rounded-md px-2 py-1 text-sm",
-            "drop-shadow-sm dark:drop-shadow-sm-dark",
-            "bg-gray-150 dark:bg-gray-700",
-            "text-black dark:text-white",
-            "border border-gray-300 dark:border-gray-600",
-            tooltipProps?.className,
-          )}
-        >
-          {title}
-        </Tooltip>
-      </TooltipProvider>
-    );
-  },
-);
-=======
 export const TooltipButton = forwardRef(function TooltipButton({
   title,
   tooltipProps,
   fixed,
-  isLabel,
   store,
   ...props
 }: TooltipButtonProps) {
   return (
-    <TooltipProvider store={store} type={isLabel ? "label" : "description"}>
+    <TooltipProvider store={store}>
       <Role.button
         {...props}
         render={<TooltipAnchor render={<Button render={props.render} />} />}
@@ -79,5 +49,4 @@
       </Tooltip>
     </TooltipProvider>
   );
-});
->>>>>>> a45eb9e6
+});