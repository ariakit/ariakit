--- conflicted
+++ resolved
@@ -109,23 +109,11 @@
 
       - name: Test
         id: test
-<<<<<<< HEAD
-        run: ${{ matrix.run }} --project ${{ matrix.project }} -x
-
-      - name: Reset snapshots
-        if: failure() && steps.test.outcome == 'failure'
-        run: rm -rf site/src/tests/screenshots/*-${{ matrix.project }}-*.png
-
-      - name: Update snapshots
-        if: failure() && steps.test.outcome == 'failure'
-        run: ${{ matrix.run }} --project ${{ matrix.project }} -u
-=======
         run: ${{ matrix.run }} --project ${{ matrix.project }} --grep-invert @visual --pass-with-no-tests
 
       - name: Test visual
         id: test-visual
         run: ${{ matrix.run }} --project ${{ matrix.project }} --grep @visual --pass-with-no-tests
->>>>>>> 8bf365bd
 
       - name: Reset snapshots
         if: failure() && steps.test-visual.outcome == 'failure'
