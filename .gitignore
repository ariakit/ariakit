# See https://help.github.com/articles/ignoring-files/ for more about ignoring files.

.nx
.cache
dist
test-results
playwright-report

# dependencies
node_modules
.pnp
.pnp.js

# testing
coverage

# misc
.DS_Store
*.pem

# debug
npm-debug.log*
yarn-debug.log*
yarn-error.log*

# local env files
.env.*
.dev.vars

# vercel
.vercel

# cloudflare
.wrangler

# typescript
*.tsbuildinfo

<<<<<<< HEAD
# nix/direnv
.direnv
=======
# generated types
.astro/
>>>>>>> d78c3265
<|MERGE_RESOLUTION|>--- conflicted
+++ resolved
@@ -36,10 +36,8 @@
 # typescript
 *.tsbuildinfo
 
-<<<<<<< HEAD
 # nix/direnv
 .direnv
-=======
+
 # generated types
-.astro/
->>>>>>> d78c3265
+.astro/