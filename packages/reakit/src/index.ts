--- conflicted
+++ resolved
@@ -12,11 +12,7 @@
 export { default as Base } from "./Base";
 export { default as Block } from "./Block";
 export { default as Blockquote } from "./Blockquote";
-<<<<<<< HEAD
-=======
-export { default as Box } from "./Box";
 // @ts-ignore
->>>>>>> c755118e
 export { default as Button } from "./Button";
 // @ts-ignore
 export { default as Card } from "./Card";
@@ -26,12 +22,7 @@
 export { default as Divider } from "./Divider";
 // @ts-ignore
 export { default as Field } from "./Field";
-<<<<<<< HEAD
-=======
 // @ts-ignore
-export { default as Fit } from "./Fit";
-// @ts-ignore
->>>>>>> c755118e
 export { default as Flex } from "./Flex";
 // @ts-ignore
 export { default as Grid } from "./Grid";
@@ -69,12 +60,7 @@
 export { default as Portal } from "./Portal";
 // @ts-ignore
 export { default as Provider } from "./Provider";
-<<<<<<< HEAD
-=======
 // @ts-ignore
-export { default as Shadow } from "./Shadow";
-// @ts-ignore
->>>>>>> c755118e
 export { default as Sidebar } from "./Sidebar";
 // @ts-ignore
 export { default as Step } from "./Step";
