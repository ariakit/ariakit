--- conflicted
+++ resolved
@@ -10,16 +10,11 @@
 }
 
 const props: Parameters<typeof Menu>[0] = {
-<<<<<<< HEAD
   baseId: "hidden",
-  stops: [{ id: "a", ref: createRef("a") }, { id: "b", ref: createRef("b") }],
-=======
-  unstable_hiddenId: "hidden",
   stops: [
     { id: "a", ref: createRef("a") },
     { id: "b", ref: createRef("b") }
   ],
->>>>>>> 98c59f38
   move: jest.fn(),
   next: jest.fn(),
   previous: jest.fn(),
