import * as React from "react";
import { createComponent } from "reakit-system/createComponent";
import { createHook } from "reakit-system/createHook";
import { createOnKeyDown } from "reakit-utils/createOnKeyDown";
import { warning } from "reakit-warning";
import { useForkRef } from "reakit-utils/useForkRef";
import { hasFocusWithin } from "reakit-utils/hasFocusWithin";
import { getDocument } from "reakit-utils/getDocument";
import { isTextField } from "reakit-utils/isTextField";
import { useLiveRef } from "reakit-utils/useLiveRef";
import { isPortalEvent } from "reakit-utils/isPortalEvent";
import { isSelfTarget } from "reakit-utils/isSelfTarget";
import { ensureFocus } from "reakit-utils/tabbable";
import {
  ClickableOptions,
  ClickableHTMLProps,
  useClickable,
} from "../Clickable/Clickable";
import {
  unstable_useId,
  unstable_IdOptions,
  unstable_IdHTMLProps,
} from "../Id/Id";
import {
  unstable_CompositeStateReturn,
  unstable_useCompositeState,
} from "./CompositeState";
import { setTextFieldValue } from "./__utils/setTextFieldValue";
import { getCurrentId } from "./__utils/getCurrentId";
import { Item } from "./__utils/types";

export type unstable_CompositeItemOptions = ClickableOptions &
  unstable_IdOptions &
  Pick<
    Partial<unstable_CompositeStateReturn>,
    | "unstable_virtual"
    | "baseId"
    | "orientation"
    | "unstable_moves"
    | "unstable_hasActiveWidget"
  > &
  Pick<
    unstable_CompositeStateReturn,
    | "items"
    | "currentId"
    | "registerItem"
    | "unregisterItem"
    | "setCurrentId"
    | "next"
    | "previous"
    | "up"
    | "down"
    | "first"
    | "last"
  >;

export type unstable_CompositeItemHTMLProps = ClickableHTMLProps &
  unstable_IdHTMLProps;

export type unstable_CompositeItemProps = unstable_CompositeItemOptions &
  unstable_CompositeItemHTMLProps;

function getWidget(itemElement: Element) {
  return itemElement.querySelector<HTMLElement>("[data-composite-item-widget]");
}

function useItem(options: unstable_CompositeItemOptions) {
  return React.useMemo(
    () => options.items?.find((item) => options.id && item.id === options.id),
    [options.items, options.id]
  );
}

function targetIsAnotherItem(event: React.SyntheticEvent, items: Item[]) {
  if (isSelfTarget(event)) return false;
  for (const item of items) {
    if (item.ref.current === event.target) {
      return true;
    }
  }
  return false;
}

export const unstable_useCompositeItem = createHook<
  unstable_CompositeItemOptions,
  unstable_CompositeItemHTMLProps
>({
  name: "CompositeItem",
  compose: [useClickable, unstable_useId],
  useState: unstable_useCompositeState,

  propsAreEqual(prev, next) {
    if (!next.id || prev.id !== next.id) {
      return useClickable.unstable_propsAreEqual(prev, next);
    }
    const {
      currentId: prevCurrentId,
      unstable_moves: prevMoves,
      ...prevProps
    } = prev;
    const {
      currentId: nextCurrentId,
      unstable_moves: nextMoves,
      ...nextProps
    } = next;
    if (nextCurrentId !== prevCurrentId) {
      if (next.id === nextCurrentId || next.id === prevCurrentId) {
        return false;
      }
    }
    return useClickable.unstable_propsAreEqual(prevProps, nextProps);
  },

  useOptions(options) {
    return {
      ...options,
      id: options.id,
      currentId: getCurrentId(options),
      unstable_clickOnSpace: options.unstable_hasActiveWidget
        ? false
        : options.unstable_clickOnSpace,
    };
  },

  useProps(
    options,
    {
      ref: htmlRef,
      tabIndex: htmlTabIndex = 0,
      onFocus: htmlOnFocus,
      onBlur: htmlOnBlur,
      onKeyDown: htmlOnKeyDown,
      onClick: htmlOnClick,
      ...htmlProps
    }
  ) {
    const ref = React.useRef<HTMLElement>(null);
    const { id } = options;
    const trulyDisabled = options.disabled && !options.focusable;
    const isCurrentItem = options.currentId === id;
    const isCurrentItemRef = useLiveRef(isCurrentItem);
    const hasFocusedComposite = React.useRef(false);
    const item = useItem(options);
    const onFocusRef = useLiveRef(htmlOnFocus);
    const onBlurRef = useLiveRef(htmlOnBlur);
    const onKeyDownRef = useLiveRef(htmlOnKeyDown);
    const onClickRef = useLiveRef(htmlOnClick);
    const shouldTabIndex =
      (!options.unstable_virtual &&
        !options.unstable_hasActiveWidget &&
        isCurrentItem) ||
      // We don't want to set tabIndex="-1" when using CompositeItem as a
      // standalone component, without state props.
      !options.items?.length;

    React.useEffect(() => {
      if (!id) return undefined;
      options.registerItem?.({ id, ref, disabled: !!trulyDisabled });
      return () => {
        options.unregisterItem?.(id);
      };
    }, [id, trulyDisabled, options.registerItem, options.unregisterItem]);

    React.useEffect(() => {
      const self = ref.current;
      if (!self) {
        warning(
          true,
          "Can't focus composite item component because `ref` wasn't passed to component.",
          "See https://reakit.io/docs/composite"
        );
        return;
      }
      // `moves` will be incremented whenever next, previous, up, down, first,
      // last or move have been called. This means that the composite item will
      // be focused whenever some of these functions are called. We're using
      // isCurrentItemRef instead of isCurrentItem because we don't want to
      // focus the item if isCurrentItem changes (and options.moves doesn't).
      if (options.unstable_moves && isCurrentItemRef.current) {
        self.focus();
      }
    }, [options.unstable_moves]);

    const onFocus = React.useCallback(
      (event: React.FocusEvent<HTMLElement>) => {
        onFocusRef.current?.(event);
        if (event.defaultPrevented) return;
        if (isPortalEvent(event)) return;
        if (!id) return;
<<<<<<< HEAD
=======
        if (targetIsAnotherItem(event, options.items)) return;
        // Using originalCurrentId because currentId may be different due to
        // getCurrentId call. If it's already set as the current id, we don't
        // want to call setCurrentId again, which would cause an additional
        // render.
>>>>>>> a17f5115
        options.setCurrentId?.(id);
        // When using aria-activedescendant, we want to make sure that the
        // composite container receives focus, not the composite item.
        // But we don't want to do this if the target is another focusable
        // element inside the composite item, such as CompositeItemWidget.
        if (options.unstable_virtual && options.baseId && isSelfTarget(event)) {
          const { target } = event;
          const composite = getDocument(target).getElementById(options.baseId);
          if (composite) {
            hasFocusedComposite.current = true;
            ensureFocus(composite);
          }
        }
      },
      [
        id,
        options.items,
        options.setCurrentId,
        options.unstable_virtual,
        options.baseId,
      ]
    );

    const onBlur = React.useCallback(
      (event: React.FocusEvent<HTMLElement>) => {
        if (options.unstable_virtual) {
          if (hasFocusedComposite.current) {
            // When hasFocusedComposite is true, composite has been focused
            // right after focusing this item. This is an intermediate blur
            // event, so we ignore it.
            hasFocusedComposite.current = false;
            event.preventDefault();
            event.stopPropagation();
            return;
          }
        }
        onBlurRef.current?.(event);
      },
      [options.unstable_virtual]
    );

    const onCharacterKeyDown = React.useCallback(
      (event: React.KeyboardEvent<HTMLElement>) => {
        onKeyDownRef.current?.(event);
        if (!isSelfTarget(event)) return;
        if (event.key.length === 1 && event.key !== " ") {
          const widget = getWidget(event.currentTarget);
          if (widget && isTextField(widget)) {
            widget.focus();
            const { key } = event;
            // Using RAF here because otherwise the key will be added twice
            // to the input when using roving tabindex
            window.requestAnimationFrame(() => {
              setTextFieldValue(widget, key);
            });
          }
        }
      },
      []
    );

    const onKeyDown = React.useMemo(
      () =>
        createOnKeyDown({
          onKeyDown: onCharacterKeyDown,
          stopPropagation: true,
          // We don't want to listen to focusable elements inside the composite
          // item, such as a CompositeItemWidget.
          shouldKeyDown: isSelfTarget,
          keyMap: () => {
            // `options.orientation` can also be undefined, which means that
            // both `isVertical` and `isHorizontal` will be `true`.
            const isVertical = options.orientation !== "horizontal";
            const isHorizontal = options.orientation !== "vertical";
            const isGrid = !!item?.groupId;
            const Delete = (event: React.KeyboardEvent) => {
              const widget = getWidget(event.currentTarget);
              if (widget && isTextField(widget)) {
                setTextFieldValue(widget, "");
              }
            };
            const up = options.up && (() => options.up());
            const next = options.next && (() => options.next());
            const down = options.down && (() => options.down());
            const previous = options.previous && (() => options.previous());
            return {
              Delete,
              Backspace: Delete,
              ArrowUp: (isGrid || isVertical) && up,
              ArrowRight: (isGrid || isHorizontal) && next,
              ArrowDown: (isGrid || isVertical) && down,
              ArrowLeft: (isGrid || isHorizontal) && previous,
              Home: (event) => {
                if (!isGrid || event.ctrlKey) {
                  options.first?.();
                } else {
                  options.previous?.(true);
                }
              },
              End: (event) => {
                if (!isGrid || event.ctrlKey) {
                  options.last?.();
                } else {
                  options.next?.(true);
                }
              },
              PageUp: () => {
                if (isGrid) {
                  options.up?.(true);
                } else {
                  options.first?.();
                }
              },
              PageDown: () => {
                if (isGrid) {
                  options.down?.(true);
                } else {
                  options.last?.();
                }
              },
            };
          },
        }),
      [
        onCharacterKeyDown,
        options.orientation,
        item,
        options.up,
        options.next,
        options.down,
        options.previous,
        options.first,
        options.last,
      ]
    );

    const onClick = React.useCallback(
      (event: React.MouseEvent<HTMLElement, MouseEvent>) => {
        onClickRef.current?.(event);
        if (event.defaultPrevented) return;
        const self = event.currentTarget;
        const widget = getWidget(self);
        if (widget && !hasFocusWithin(widget)) {
          // If there's a widget inside the composite item, we make sure it's
          // focused when pressing enter, space or clicking on the composite item.
          widget.focus();
        } else if (isSelfTarget(event) && !hasFocusWithin(self)) {
          // VoiceOver doesn't automatically focus the composite item when it's not
          // a button, so we force focus here.
          self.focus();
        }
      },
      []
    );

    return {
      ref: useForkRef(ref, htmlRef),
      id,
      tabIndex: shouldTabIndex ? htmlTabIndex : -1,
      "aria-selected":
        options.unstable_virtual && isCurrentItem ? true : undefined,
      onFocus,
      onBlur,
      onKeyDown,
      onClick,
      ...htmlProps,
    };
  },
});

export const unstable_CompositeItem = createComponent({
  as: "button",
  memo: true,
  useHook: unstable_useCompositeItem,
});<|MERGE_RESOLUTION|>--- conflicted
+++ resolved
@@ -187,14 +187,11 @@
         if (event.defaultPrevented) return;
         if (isPortalEvent(event)) return;
         if (!id) return;
-<<<<<<< HEAD
-=======
         if (targetIsAnotherItem(event, options.items)) return;
         // Using originalCurrentId because currentId may be different due to
         // getCurrentId call. If it's already set as the current id, we don't
         // want to call setCurrentId again, which would cause an additional
         // render.
->>>>>>> a17f5115
         options.setCurrentId?.(id);
         // When using aria-activedescendant, we want to make sure that the
         // composite container receives focus, not the composite item.
