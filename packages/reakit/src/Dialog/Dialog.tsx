import * as React from "react";
import { warning, useWarning } from "reakit-warning";
import { createComponent } from "reakit-system/createComponent";
import { useCreateElement } from "reakit-system/useCreateElement";
import { createHook } from "reakit-system/createHook";
import { useForkRef } from "reakit-utils/useForkRef";
import { useLiveRef } from "reakit-utils/useLiveRef";
import {
  DisclosureContentOptions,
  DisclosureContentHTMLProps,
  useDisclosureContent,
} from "../Disclosure/DisclosureContent";
import { Portal } from "../Portal/Portal";
import { MenuContext } from "../Menu/__utils/MenuContext";
import { useDisclosureRef } from "./__utils/useDisclosureRef";
import { usePreventBodyScroll } from "./__utils/usePreventBodyScroll";
import { useFocusOnShow } from "./__utils/useFocusOnShow";
import { useFocusTrap } from "./__utils/useFocusTrap";
import { useFocusOnHide } from "./__utils/useFocusOnHide";
import { useNestedDialogs } from "./__utils/useNestedDialogs";
import { useHideOnClickOutside } from "./__utils/useHideOnClickOutside";
import { DialogStateReturn } from "./DialogState";
import { useDisableHoverOutside } from "./__utils/useDisableHoverOutside";
import { DialogBackdropContext } from "./__utils/DialogBackdropContext";
<<<<<<< HEAD
import { DIALOG_KEYS } from "./__keys";
=======
import { useFocusOnChildUnmount } from "./__utils/useFocusOnChildUnmount";
import { useFocusOnBlur } from "./__utils/useFocusOnBlur";
>>>>>>> e649f203

export type DialogOptions = DisclosureContentOptions &
  Pick<
    Partial<DialogStateReturn>,
    "modal" | "hide" | "unstable_disclosureRef"
  > &
  Pick<DialogStateReturn, "baseId"> & {
    /**
     * When enabled, user can hide the dialog by pressing `Escape`.
     */
    hideOnEsc?: boolean;
    /**
     * When enabled, user can hide the dialog by clicking outside it.
     */
    hideOnClickOutside?: boolean;
    /**
     * When enabled, user can't scroll on body when the dialog is visible.
     * This option doesn't work if the dialog isn't modal.
     */
    preventBodyScroll?: boolean;
    /**
     * The element that will be focused when the dialog shows.
     * When not set, the first tabbable element within the dialog will be used.
     */
    unstable_initialFocusRef?: React.RefObject<HTMLElement>;
    /**
     * The element that will be focused when the dialog hides.
     * When not set, the disclosure component will be used.
     */
    unstable_finalFocusRef?: React.RefObject<HTMLElement>;
    /**
     * Whether or not the dialog should be a child of its parent.
     * Opening a nested orphan dialog will close its parent dialog if
     * `hideOnClickOutside` is set to `true` on the parent.
     * It will be set to `false` if `modal` is `false`.
     */
    unstable_orphan?: boolean;
    /**
     * Whether or not to move focus when the dialog shows.
     * @private
     */
    unstable_autoFocusOnShow?: boolean;
    /**
     * Whether or not to move focus when the dialog hides.
     * @private
     */
    unstable_autoFocusOnHide?: boolean;
  };

export type DialogHTMLProps = DisclosureContentHTMLProps;

export type DialogProps = DialogOptions & DialogHTMLProps;

export const useDialog = createHook<DialogOptions, DialogHTMLProps>({
  name: "Dialog",
  compose: useDisclosureContent,
  keys: DIALOG_KEYS,

  useOptions({
    modal = true,
    hideOnEsc = true,
    hideOnClickOutside = true,
    preventBodyScroll = modal,
    unstable_autoFocusOnShow = true,
    unstable_autoFocusOnHide = true,
    unstable_orphan,
    ...options
  }) {
    return {
      modal,
      hideOnEsc,
      hideOnClickOutside,
      preventBodyScroll: modal && preventBodyScroll,
      unstable_autoFocusOnShow,
      unstable_autoFocusOnHide,
      unstable_orphan: modal && unstable_orphan,
      ...options,
    };
  },

  useProps(
    options,
    {
      ref: htmlRef,
      onKeyDown: htmlOnKeyDown,
      onBlur: htmlOnBlur,
      wrapElement: htmlWrapElement,
      tabIndex,
      ...htmlProps
    }
  ) {
    const dialog = React.useRef<HTMLElement>(null);
    const backdrop = React.useContext(DialogBackdropContext);
    const hasBackdrop = backdrop && backdrop === options.baseId;
    const disclosure = useDisclosureRef(dialog, options);
    const onKeyDownRef = useLiveRef(htmlOnKeyDown);
    const onBlurRef = useLiveRef(htmlOnBlur);
    const focusOnBlur = useFocusOnBlur(dialog, options);
    const { dialogs, visibleModals, wrap } = useNestedDialogs(dialog, options);
    // VoiceOver/Safari accepts only one `aria-modal` container, so if there
    // are visible child modals, then we don't want to set aria-modal on the
    // parent modal (this component).
    const modal = options.modal && !visibleModals.length ? true : undefined;

    usePreventBodyScroll(dialog, options);
    useFocusTrap(dialog, visibleModals, options);
    useFocusOnChildUnmount(dialog, options);
    useFocusOnShow(dialog, dialogs, options);
    useFocusOnHide(dialog, disclosure, options);
    useHideOnClickOutside(dialog, disclosure, dialogs, options);
    useDisableHoverOutside(dialog, dialogs, options);

    const onKeyDown = React.useCallback(
      (event: React.KeyboardEvent) => {
        onKeyDownRef.current?.(event);
        if (event.defaultPrevented) return;
        if (event.key !== "Escape") return;
        if (!options.hideOnEsc) return;
        if (!options.hide) {
          warning(
            true,
            "`hideOnEsc` prop is truthy, but `hide` prop wasn't provided.",
            "See https://reakit.io/docs/dialog",
            dialog.current
          );
          return;
        }
        event.stopPropagation();
        options.hide();
      },
      [options.hideOnEsc, options.hide]
    );

    const onBlur = React.useCallback(
      (event: React.FocusEvent<HTMLElement>) => {
        onBlurRef.current?.(event);
        focusOnBlur(event);
      },
      [focusOnBlur]
    );

    const wrapElement = React.useCallback(
      (element: React.ReactNode) => {
        element = wrap(element);
        if (options.modal && !hasBackdrop) {
          element = <Portal>{element}</Portal>;
        }
        if (htmlWrapElement) {
          element = htmlWrapElement(element);
        }
        return (
          // Prevents Menu > Dialog > Menu to behave as a sub menu
          <MenuContext.Provider value={null}>{element}</MenuContext.Provider>
        );
      },
      [wrap, options.modal, hasBackdrop, htmlWrapElement]
    );

    return {
      ref: useForkRef(dialog, htmlRef),
      role: "dialog",
      tabIndex: tabIndex ?? -1,
      "aria-modal": modal,
      "data-dialog": true,
      onKeyDown,
      onBlur,
      wrapElement,
      ...htmlProps,
    };
  },
});

export const Dialog = createComponent({
  as: "div",
  useHook: useDialog,
  useCreateElement: (type, props, children) => {
    useWarning(
      !props["aria-label"] && !props["aria-labelledby"],
      "You should provide either `aria-label` or `aria-labelledby` props.",
      "See https://reakit.io/docs/dialog"
    );
    return useCreateElement(type, props, children);
  },
});<|MERGE_RESOLUTION|>--- conflicted
+++ resolved
@@ -22,12 +22,9 @@
 import { DialogStateReturn } from "./DialogState";
 import { useDisableHoverOutside } from "./__utils/useDisableHoverOutside";
 import { DialogBackdropContext } from "./__utils/DialogBackdropContext";
-<<<<<<< HEAD
-import { DIALOG_KEYS } from "./__keys";
-=======
 import { useFocusOnChildUnmount } from "./__utils/useFocusOnChildUnmount";
 import { useFocusOnBlur } from "./__utils/useFocusOnBlur";
->>>>>>> e649f203
+import { DIALOG_KEYS } from "./__keys";
 
 export type DialogOptions = DisclosureContentOptions &
   Pick<
