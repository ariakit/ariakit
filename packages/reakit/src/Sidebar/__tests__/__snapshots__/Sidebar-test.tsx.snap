--- conflicted
+++ resolved
@@ -14,15 +14,11 @@
   color: inherit;
 }
 
-<<<<<<< HEAD
-.c1 {
-=======
 .c3:focus:not(:focus-visible) {
   outline: none;
 }
 
 .c2 {
->>>>>>> 9b1fb535
   -webkit-transform: translate3d(0px,0px,0px);
   -ms-transform: translate3d(0px,0px,0px);
   transform: translate3d(0px,0px,0px);
@@ -70,15 +66,11 @@
   color: inherit;
 }
 
-<<<<<<< HEAD
-.c1 {
-=======
 .c3:focus:not(:focus-visible) {
   outline: none;
 }
 
 .c2 {
->>>>>>> 9b1fb535
   -webkit-transform: translate3d(0px,0px,0px);
   -ms-transform: translate3d(0px,0px,0px);
   transform: translate3d(0px,0px,0px);
@@ -127,15 +119,11 @@
   color: inherit;
 }
 
-<<<<<<< HEAD
-.c1 {
-=======
 .c3:focus:not(:focus-visible) {
   outline: none;
 }
 
 .c2 {
->>>>>>> 9b1fb535
   -webkit-transform: translate3d(0px,0px,0px);
   -ms-transform: translate3d(0px,0px,0px);
   transform: translate3d(0px,0px,0px);
