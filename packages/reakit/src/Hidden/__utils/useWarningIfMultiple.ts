--- conflicted
+++ resolved
@@ -9,13 +9,8 @@
     if (!options.baseId) return;
 
     warning(
-<<<<<<< HEAD
       document.querySelectorAll(`#${options.baseId}`).length > 1,
-      "Hidden",
-=======
-      document.querySelectorAll(`#${options.unstable_hiddenId}`).length > 1,
       "[reakit/Hidden]",
->>>>>>> d3b015a0
       "You're reusing the same `useModuleState` for multiple components (Hidden, Dialog, Popover, Menu etc.).",
       "This is not allowed! If you want to use multiple components, make sure you're using different states.",
       "See https://reakit.io/docs/hidden/#multiple-components"
