```jsx
<<<<<<< HEAD
import { Block, Tabs } from "reakit";
=======
import { Tabs, Block } from "reakit";
>>>>>>> a25b6461

<Tabs.Container>
  {tabs => (
    <Block>
      <Tabs>
        <Tabs.Tab tab="first" {...tabs}>First</Tabs.Tab>
        <Tabs.Tab tab="second" {...tabs}>Second</Tabs.Tab>
      </Tabs>
      <Tabs.Panel tab="first" {...tabs}>First</Tabs.Panel>
      <Tabs.Panel tab="second" {...tabs}>Second</Tabs.Panel>
    </Block>
  )}
</Tabs.Container>
```<|MERGE_RESOLUTION|>--- conflicted
+++ resolved
@@ -1,9 +1,5 @@
 ```jsx
-<<<<<<< HEAD
-import { Block, Tabs } from "reakit";
-=======
 import { Tabs, Block } from "reakit";
->>>>>>> a25b6461
 
 <Tabs.Container>
   {tabs => (
