const { join } = require("path");
const { projects, ...baseConfig } = require("../../jest.config");
const pkg = require("./package.json");

module.exports = {
  ...baseConfig,
  displayName: pkg.name,
<<<<<<< HEAD
  testMatch: [
    join(__dirname, "src/**/*-test.js?(x)"),
    join(__dirname, "src/**/*-test.ts?(x)")
  ]
=======
  testMatch: [join(__dirname, "src/**/*-test.{js,ts,tsx}")]
>>>>>>> 68f1bfdd
};<|MERGE_RESOLUTION|>--- conflicted
+++ resolved
@@ -5,12 +5,5 @@
 module.exports = {
   ...baseConfig,
   displayName: pkg.name,
-<<<<<<< HEAD
-  testMatch: [
-    join(__dirname, "src/**/*-test.js?(x)"),
-    join(__dirname, "src/**/*-test.ts?(x)")
-  ]
-=======
   testMatch: [join(__dirname, "src/**/*-test.{js,ts,tsx}")]
->>>>>>> 68f1bfdd
 };