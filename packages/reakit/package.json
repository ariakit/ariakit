--- conflicted
+++ resolved
@@ -44,13 +44,8 @@
     "styled-tools": "^1.6.0"
   },
   "devDependencies": {
-<<<<<<< HEAD
     "@types/styled-components": "^4.1.2",
-    "eslint": "^5.7.0",
-=======
-    "@types/styled-components": "^4.0.2",
     "eslint": "^5.9.0",
->>>>>>> 08d77f6a
     "jest-cli": "^23.6.0",
     "opn-cli": "^4.0.0",
     "react-styleguidist": "^7.0.0",
