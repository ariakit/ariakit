{
  "name": "reakit",
  "version": "0.14.6",
  "description": "A minimalist and highly composable UI toolkit built on top of React and styled-components",
  "license": "MIT",
  "repository": "reakit/reakit",
  "main": "lib/index.js",
  "module": "es/index.js",
  "unpkg": "dist/reakit.min.js",
  "types": "ts",
  "author": {
    "name": "Diego Haz",
    "email": "hazdiego@gmail.com",
    "url": "https://github.com/diegohaz"
  },
  "scripts": {
    "test": "jest",
    "coverage": "npm test -- --coverage",
    "postcoverage": "opn coverage/lcov-report/index.html",
    "type-check": "tsc --noEmit",
    "lint": "eslint src scripts --ext js,ts,tsx",
    "build:clean": "rimraf dist es lib ts && node scripts/cleanProxies",
    "build:ts": "tsc --emitDeclarationOnly --allowJs false && node scripts/createDefinitions",
    "prebuild": "npm run build:clean && npm run build:ts",
    "build": "rollup -c && node scripts/makeProxies",
    "dev": "styleguidist server",
    "preversion": "npm run lint && npm test && npm run build",
    "postpublish": "npm run build:clean"
  },
  "keywords": [
    "reakit",
    "react",
    "ui",
    "toolkit"
  ],
  "dependencies": {
    "@emotion/is-prop-valid": "^0.6.6",
<<<<<<< HEAD
    "constate": "^0.8.1",
=======
    "constate": "^0.8.2",
>>>>>>> 7ece8394
    "hoist-non-react-statics": "^3.0.1",
    "popper.js": "^1.14.4",
    "prop-types": "^15.6.2",
    "styled-components": "^3.0.0",
    "styled-tools": "^1.5.1"
  },
  "devDependencies": {
    "eslint": "^5.4.0",
    "jest-cli": "^23.5.0",
    "opn-cli": "^3.1.0",
    "react-styleguidist": "^7.3.6",
    "rimraf": "^2.6.1",
    "rollup": "^0.65.0",
    "typescript": "^3.0.1",
    "webpack": "^4.17.1"
  },
  "peerDependencies": {
    "react": "^16.3.0",
    "react-dom": "^16.3.0"
  }
}<|MERGE_RESOLUTION|>--- conflicted
+++ resolved
@@ -35,11 +35,7 @@
   ],
   "dependencies": {
     "@emotion/is-prop-valid": "^0.6.6",
-<<<<<<< HEAD
-    "constate": "^0.8.1",
-=======
     "constate": "^0.8.2",
->>>>>>> 7ece8394
     "hoist-non-react-statics": "^3.0.1",
     "popper.js": "^1.14.4",
     "prop-types": "^15.6.2",
