--- conflicted
+++ resolved
@@ -1,10 +1,6 @@
 {
   "name": "reakit-playground",
-<<<<<<< HEAD
   "version": "0.13.0-alpha.1",
-=======
-  "version": "0.12.5",
->>>>>>> b814cfdd
   "description": "Reakit Playground",
   "sideEffects": false,
   "license": "MIT",
@@ -40,21 +36,12 @@
     "buble": "0.20.0",
     "codemirror": "5.54.0",
     "emotion": "^10.0.27",
-<<<<<<< HEAD
-    "react-codemirror2": "7.2.0",
+    "react-codemirror2": "7.2.1",
     "reakit": "^1.1.0-alpha.1",
     "reakit-system": "^0.13.0-alpha.0",
     "reakit-system-bootstrap": "^0.12.0-alpha.0",
     "reakit-system-palette": "^0.12.0-alpha.0",
     "reakit-utils": "^0.13.0-alpha.0"
-=======
-    "react-codemirror2": "7.2.1",
-    "reakit": "^1.0.5",
-    "reakit-system": "^0.12.2",
-    "reakit-system-bootstrap": "^0.11.3",
-    "reakit-system-palette": "^0.11.3",
-    "reakit-utils": "^0.12.1"
->>>>>>> b814cfdd
   },
   "devDependencies": {
     "raw.macro": "0.3.0"
