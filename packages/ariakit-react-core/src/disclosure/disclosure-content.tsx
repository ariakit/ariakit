--- conflicted
+++ resolved
@@ -1,6 +1,6 @@
 import { useState } from "react";
 import type { ElementType } from "react";
-import { invariant } from "@ariakit/core/utils/misc";
+import { invariant, removeUndefinedValues } from "@ariakit/core/utils/misc";
 import { DialogScopedContextProvider } from "../dialog/dialog-context.js";
 import {
   useId,
@@ -111,43 +111,6 @@
     if (typeof animated === "number") {
       const timeoutMs = animated;
       return afterTimeout(timeoutMs, store.stopAnimation);
-<<<<<<< HEAD
-    }, [store, animated, contentElement, open, transition]);
-
-    props = useWrapElement(
-      props,
-      (element) => (
-        <DialogScopedContextProvider value={store}>
-          {element}
-        </DialogScopedContextProvider>
-      ),
-      [store],
-    );
-
-    const hidden = isHidden(mounted, props.hidden, alwaysVisible);
-    const style = hidden ? { ...props.style, display: "none" } : props.style;
-
-    props = {
-      id,
-      "data-enter": transition === "enter" || undefined,
-      "data-leave": transition === "leave" || undefined,
-      hidden,
-      ...props,
-      ref: useMergeRefs(id ? store.setContentElement : null, props.ref),
-      style,
-    };
-
-    return props;
-  },
-);
-
-const DisclosureContentImpl = createComponent<DisclosureContentOptions>(
-  (props) => {
-    const htmlProps = useDisclosureContent(props);
-    return createElement("div", htmlProps);
-  },
-);
-=======
     }
     // Otherwise, we need to parse the CSS transition/animation duration and
     // delay to know when the animation ends. This is safer than relying on
@@ -189,15 +152,15 @@
 
   props = {
     id,
-    "data-enter": transition === "enter" ? "" : undefined,
-    "data-leave": transition === "leave" ? "" : undefined,
+    "data-enter": transition === "enter" || undefined,
+    "data-leave": transition === "leave" || undefined,
     hidden,
     ...props,
     ref: useMergeRefs(id ? store.setContentElement : null, props.ref),
     style,
   };
 
-  return props;
+  return removeUndefinedValues(props);
 });
 
 const DisclosureContentImpl = forwardRef(function DisclosureContentImpl(
@@ -206,7 +169,6 @@
   const htmlProps = useDisclosureContent(props);
   return createElement(TagName, htmlProps);
 });
->>>>>>> 939fca43
 
 /**
  * Renders an element that can be shown or hidden by a
