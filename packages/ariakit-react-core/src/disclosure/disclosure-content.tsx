import { useState } from "react";
import type { ElementType } from "react";
import { invariant, removeUndefinedValues } from "@ariakit/core/utils/misc";
import { DialogScopedContextProvider } from "../dialog/dialog-context.js";
import {
  useId,
  useMergeRefs,
  useSafeLayoutEffect,
  useWrapElement,
} from "../utils/hooks.js";
import { useStoreState } from "../utils/store.js";
import { createElement, createHook, forwardRef } from "../utils/system.jsx";
import type { Options, Props } from "../utils/types.js";
import { useDisclosureProviderContext } from "./disclosure-context.jsx";
import type { DisclosureStore } from "./disclosure-store.js";

const TagName = "div" satisfies ElementType;
type TagName = typeof TagName;
type TransitionState = "enter" | "leave" | null;

function afterTimeout(timeoutMs: number, cb: () => void) {
  const timeoutId = setTimeout(cb, timeoutMs);
  return () => clearTimeout(timeoutId);
}

function afterPaint(cb: () => void) {
  let raf = requestAnimationFrame(() => {
    raf = requestAnimationFrame(cb);
  });
  return () => cancelAnimationFrame(raf);
}

function parseCSSTime(...times: string[]) {
  return times
    .join(", ")
    .split(", ")
    .reduce((longestTime, currentTimeString) => {
      const multiplier = currentTimeString.endsWith("ms") ? 1 : 1000;
      const currentTime = parseFloat(currentTimeString || "0s") * multiplier;
      // When multiple times are specified, we want to use the longest one so we
      // wait until the longest transition has finished.
      if (currentTime > longestTime) return currentTime;
      return longestTime;
    }, 0);
}

export function isHidden(
  mounted: boolean,
  hidden?: boolean | null,
  alwaysVisible?: boolean | null,
) {
  return !alwaysVisible && hidden !== false && (!mounted || !!hidden);
}

/**
 * Returns props to create a `DislosureContent` component.
 * @see https://ariakit.org/components/disclosure
 * @example
 * ```jsx
 * const store = useDisclosureStore();
 * const props = useDisclosureContent({ store });
 * <Disclosure store={store}>Disclosure</Disclosure>
 * <Role {...props}>Content</Role>
 * ```
 */
<<<<<<< HEAD
export const useDisclosureContent = createHook<DisclosureContentOptions>(
  ({ store, alwaysVisible, ...props }) => {
    const context = useDisclosureProviderContext();
    store = store || context;

    invariant(
      store,
      process.env.NODE_ENV !== "production" &&
        "DisclosureContent must receive a `store` prop or be wrapped in a DisclosureProvider component.",
    );

    const id = useId(props.id);
    const [transition, setTransition] = useState<TransitionState>(null);
    const open = store.useState("open");
    const mounted = store.useState("mounted");
    const animated = store.useState("animated");
    const contentElement = store.useState("contentElement");
    const otherElement = useStoreState(store.disclosure, "contentElement");

    // TODO: Comment (check combobox-radix-select example)
    useSafeLayoutEffect(() => {
      let previousAnimated: boolean | number | undefined;
      store?.setState("animated", (animated) => {
        previousAnimated = animated;
        return true;
      });
      return () => {
        if (previousAnimated === undefined) return;
        // store?.setState("animated", previousAnimated);
      };
    }, [store]);

    useSafeLayoutEffect(() => {
      if (!animated) return;
      // When the disclosure content element is rendered in a portal, we need to
      // wait for the portal to be mounted and connected to the DOM before we
      // can start the animation.
      if (!contentElement?.isConnected) {
        setTransition(null);
        return;
      }
      // Double requestAnimationFrame is necessary here to avoid potential bugs
      // when the data attribute is added before the element is fully rendered
      // in the DOM, which wouldn't trigger the animation.
      return afterPaint(() => {
        setTransition(open ? "enter" : mounted ? "leave" : null);
      });
    }, [animated, contentElement, open, mounted]);

    useSafeLayoutEffect(() => {
      if (!store) return;
      if (!animated) return;
      if (!transition) return;
      if (!contentElement) return;
      // Ignore transition states that don't match the current open state. This
      // may happen because transitions are updated asynchronously using
      // requestAnimationFrame.
      if (transition === "leave" && open) return;
      if (transition === "enter" && !open) return;
      const stopAnimation = () => store?.setState("animating", false);
      // When the animated state is a number, the user has manually set the
      // animation timeout, so we just respect it.
      if (typeof animated === "number") {
        const timeoutMs = animated;
        return afterTimeout(timeoutMs, stopAnimation);
      }
      // We need to parse the CSS transition/animation duration and
      // delay to know when the animation ends. This is safer than relying on
      // the transitionend/animationend events because it's not guaranteed that
      // these events will fire. For example, if the element is removed from the
      // DOM before the animation ends or if the animation wasn't triggered in
      // the first place, the events won't fire.
      const {
        transitionDuration,
        animationDuration,
        transitionDelay,
        animationDelay,
      } = getComputedStyle(contentElement);
      // If we're rendering a dialog backdrop, otherElement will be the dialog
      // element itself. We need to consider both the backdrop and the dialog
      // animation/transition durations and delays because the dialog may be
      // animated while the backdrop is not.
      const {
        transitionDuration: transitionDuration2 = "0",
        animationDuration: animationDuration2 = "0",
        transitionDelay: transitionDelay2 = "0",
        animationDelay: animationDelay2 = "0",
      } = otherElement ? getComputedStyle(otherElement) : {};
      const delay = parseCSSTime(
        transitionDelay,
        animationDelay,
        transitionDelay2,
        animationDelay2,
      );
      const duration = parseCSSTime(
        transitionDuration,
        animationDuration,
        transitionDuration2,
        animationDuration2,
      );
      const timeoutMs = delay + duration;
      // If the timeout is zero, there's no animation or transition, either
      // because they weren't defined in the CSS or the duration was explicitly
      // set to zero. In this scenario, we can halt the animation right away
      // and, if we're entering, we can set the animatedRef to false to bypass
      // the leave animation.
      if (!timeoutMs) {
        if (transition === "enter") {
          store.setState("animated", false);
        }
        stopAnimation();
        return;
      }
      return afterTimeout(timeoutMs, stopAnimation);
    }, [store, animated, contentElement, otherElement, open, transition]);

    props = useWrapElement(
      props,
      (element) => (
        <DialogScopedContextProvider value={store}>
          {element}
        </DialogScopedContextProvider>
      ),
      [store],
    );

    const hidden = isHidden(mounted, props.hidden, alwaysVisible);
    const style = hidden ? { ...props.style, display: "none" } : props.style;

    props = {
      id,
      "data-open": open || undefined,
      "data-enter": transition === "enter" ? "" : undefined,
      "data-leave": transition === "leave" ? "" : undefined,
      hidden,
      ...props,
      ref: useMergeRefs(id ? store.setContentElement : null, props.ref),
      style,
    };

    return props;
  },
);

const DisclosureContentImpl = createComponent<DisclosureContentOptions>(
  (props) => {
    const htmlProps = useDisclosureContent(props);
    return createElement("div", htmlProps);
  },
);
=======
export const useDisclosureContent = createHook<
  TagName,
  DisclosureContentOptions
>(function useDisclosureContent({ store, alwaysVisible, ...props }) {
  const context = useDisclosureProviderContext();
  store = store || context;

  invariant(
    store,
    process.env.NODE_ENV !== "production" &&
      "DisclosureContent must receive a `store` prop or be wrapped in a DisclosureProvider component.",
  );

  const id = useId(props.id);
  const [transition, setTransition] = useState<TransitionState>(null);
  const open = store.useState("open");
  const mounted = store.useState("mounted");
  const animated = store.useState("animated");
  const contentElement = store.useState("contentElement");

  useSafeLayoutEffect(() => {
    if (!animated) return;
    // When the disclosure content element is rendered in a portal, we need to
    // wait for the portal to be mounted and connected to the DOM before we
    // can start the animation.
    if (!contentElement?.isConnected) {
      setTransition(null);
      return;
    }
    // Double requestAnimationFrame is necessary here to avoid potential bugs
    // when the data attribute is added before the element is fully rendered
    // in the DOM, which wouldn't trigger the animation.
    return afterPaint(() => {
      setTransition(open ? "enter" : "leave");
    });
  }, [animated, contentElement, open]);

  useSafeLayoutEffect(() => {
    if (!store) return;
    if (!animated) return;
    if (!contentElement) return;
    if (!transition) return;
    if (transition === "enter" && !open) return;
    if (transition === "leave" && open) return;
    // When the animated state is a number, the user has manually set the
    // animation timeout, so we just respect it.
    if (typeof animated === "number") {
      const timeoutMs = animated;
      return afterTimeout(timeoutMs, store.stopAnimation);
    }
    // Otherwise, we need to parse the CSS transition/animation duration and
    // delay to know when the animation ends. This is safer than relying on
    // the transitionend/animationend events because it's not guaranteed that
    // these events will fire. For example, if the element is removed from the
    // DOM before the animation ends or if the animation wasn't triggered in
    // the first place, the events won't fire.
    const {
      transitionDuration,
      animationDuration,
      transitionDelay,
      animationDelay,
    } = getComputedStyle(contentElement);
    const delay = parseCSSTime(transitionDelay, animationDelay);
    const duration = parseCSSTime(transitionDuration, animationDuration);
    const timeoutMs = delay + duration;
    // If the animation/transition delay and duration are 0, this means the
    // element is not animated with CSS (they may be using framer-motion,
    // react-spring, or something else). In this case, the user is responsible
    // for calling `stopAnimation` when the animation ends.
    if (!timeoutMs) return;
    // TODO: We should probably warn if `stopAnimation` hasn't been called
    // after X seconds.
    return afterTimeout(timeoutMs, store.stopAnimation);
  }, [store, animated, contentElement, open, transition]);

  props = useWrapElement(
    props,
    (element) => (
      <DialogScopedContextProvider value={store}>
        {element}
      </DialogScopedContextProvider>
    ),
    [store],
  );

  const hidden = isHidden(mounted, props.hidden, alwaysVisible);
  const style = hidden ? { ...props.style, display: "none" } : props.style;

  props = {
    id,
    "data-enter": transition === "enter" || undefined,
    "data-leave": transition === "leave" || undefined,
    hidden,
    ...props,
    ref: useMergeRefs(id ? store.setContentElement : null, props.ref),
    style,
  };

  return removeUndefinedValues(props);
});

const DisclosureContentImpl = forwardRef(function DisclosureContentImpl(
  props: DisclosureContentProps,
) {
  const htmlProps = useDisclosureContent(props);
  return createElement(TagName, htmlProps);
});
>>>>>>> 852e8673

/**
 * Renders an element that can be shown or hidden by a
 * [`Disclosure`](https://ariakit.org/components/disclosure) component.
 * @see https://ariakit.org/components/disclosure
 * @example
 * ```jsx {3}
 * <DisclosureProvider>
 *   <Disclosure>Disclosure</Disclosure>
 *   <DisclosureContent>Content</DisclosureContent>
 * </DisclosureProvider>
 * ```
 */
export const DisclosureContent = forwardRef(function DisclosureContent({
  unmountOnHide,
  ...props
}: DisclosureContentProps) {
  const context = useDisclosureProviderContext();
  const store = props.store || context;
  const mounted = useStoreState(
    store,
    (state) => !unmountOnHide || state?.mounted,
  );
  if (mounted === false) return null;
  return <DisclosureContentImpl {...props} />;
});

export interface DisclosureContentOptions<_T extends ElementType = TagName>
  extends Options {
  /**
   * Object returned by the
   * [`useDisclosureStore`](https://ariakit.org/reference/use-disclosure-store)
   * hook. If not provided, the closest
   * [`DisclosureProvider`](https://ariakit.org/reference/disclosure-provider)
   * component's context will be used.
   */
  store?: DisclosureStore;
  /**
   * Determines whether the content element should remain visible even when the
   * [`open`](https://ariakit.org/reference/disclosure-provider#open) state is
   * `false`. If this prop is set to `true`, the `hidden` prop and the `display:
   * none` style will not be applied, unless explicitly set otherwise.
   *
   * This prop is particularly useful when using third-party animation libraries
   * such as Framer Motion or React Spring, where the element needs to be
   * visible for exit animations to work.
   *
   * Live examples:
   * - [Dialog with Framer
   *   Motion](https://ariakit.org/examples/dialog-framer-motion)
   * - [Menu with Framer
   *   Motion](https://ariakit.org/examples/menu-framer-motion)
   * - [Tooltip with Framer
   *   Motion](https://ariakit.org/examples/tooltip-framer-motion)
   * - [Dialog with details &
   *   summary](https://ariakit.org/examples/dialog-details)
   * @default false
   */
  alwaysVisible?: boolean;
  /**
   * When set to `true`, the content element will be unmounted and removed from
   * the DOM when it's hidden.
   *
   * Live examples:
   * - [Navigation Menubar](https://ariakit.org/examples/menubar-navigation)
   * - [Combobox with integrated
   *   filter](https://ariakit.org/examples/combobox-filtering-integrated)
   * - [Textarea with inline
   *   Combobox](https://ariakit.org/examples/combobox-textarea)
   * - [Standalone Popover](https://ariakit.org/examples/popover-standalone)
   * - [Animated Select](https://ariakit.org/examples/select-animated)
   * - [Multi-Select](https://ariakit.org/examples/select-multiple)
   * @default false
   */
  unmountOnHide?: boolean;
}

export type DisclosureContentProps<T extends ElementType = TagName> = Props<
  T,
  DisclosureContentOptions<T>
>;<|MERGE_RESOLUTION|>--- conflicted
+++ resolved
@@ -63,158 +63,6 @@
  * <Role {...props}>Content</Role>
  * ```
  */
-<<<<<<< HEAD
-export const useDisclosureContent = createHook<DisclosureContentOptions>(
-  ({ store, alwaysVisible, ...props }) => {
-    const context = useDisclosureProviderContext();
-    store = store || context;
-
-    invariant(
-      store,
-      process.env.NODE_ENV !== "production" &&
-        "DisclosureContent must receive a `store` prop or be wrapped in a DisclosureProvider component.",
-    );
-
-    const id = useId(props.id);
-    const [transition, setTransition] = useState<TransitionState>(null);
-    const open = store.useState("open");
-    const mounted = store.useState("mounted");
-    const animated = store.useState("animated");
-    const contentElement = store.useState("contentElement");
-    const otherElement = useStoreState(store.disclosure, "contentElement");
-
-    // TODO: Comment (check combobox-radix-select example)
-    useSafeLayoutEffect(() => {
-      let previousAnimated: boolean | number | undefined;
-      store?.setState("animated", (animated) => {
-        previousAnimated = animated;
-        return true;
-      });
-      return () => {
-        if (previousAnimated === undefined) return;
-        // store?.setState("animated", previousAnimated);
-      };
-    }, [store]);
-
-    useSafeLayoutEffect(() => {
-      if (!animated) return;
-      // When the disclosure content element is rendered in a portal, we need to
-      // wait for the portal to be mounted and connected to the DOM before we
-      // can start the animation.
-      if (!contentElement?.isConnected) {
-        setTransition(null);
-        return;
-      }
-      // Double requestAnimationFrame is necessary here to avoid potential bugs
-      // when the data attribute is added before the element is fully rendered
-      // in the DOM, which wouldn't trigger the animation.
-      return afterPaint(() => {
-        setTransition(open ? "enter" : mounted ? "leave" : null);
-      });
-    }, [animated, contentElement, open, mounted]);
-
-    useSafeLayoutEffect(() => {
-      if (!store) return;
-      if (!animated) return;
-      if (!transition) return;
-      if (!contentElement) return;
-      // Ignore transition states that don't match the current open state. This
-      // may happen because transitions are updated asynchronously using
-      // requestAnimationFrame.
-      if (transition === "leave" && open) return;
-      if (transition === "enter" && !open) return;
-      const stopAnimation = () => store?.setState("animating", false);
-      // When the animated state is a number, the user has manually set the
-      // animation timeout, so we just respect it.
-      if (typeof animated === "number") {
-        const timeoutMs = animated;
-        return afterTimeout(timeoutMs, stopAnimation);
-      }
-      // We need to parse the CSS transition/animation duration and
-      // delay to know when the animation ends. This is safer than relying on
-      // the transitionend/animationend events because it's not guaranteed that
-      // these events will fire. For example, if the element is removed from the
-      // DOM before the animation ends or if the animation wasn't triggered in
-      // the first place, the events won't fire.
-      const {
-        transitionDuration,
-        animationDuration,
-        transitionDelay,
-        animationDelay,
-      } = getComputedStyle(contentElement);
-      // If we're rendering a dialog backdrop, otherElement will be the dialog
-      // element itself. We need to consider both the backdrop and the dialog
-      // animation/transition durations and delays because the dialog may be
-      // animated while the backdrop is not.
-      const {
-        transitionDuration: transitionDuration2 = "0",
-        animationDuration: animationDuration2 = "0",
-        transitionDelay: transitionDelay2 = "0",
-        animationDelay: animationDelay2 = "0",
-      } = otherElement ? getComputedStyle(otherElement) : {};
-      const delay = parseCSSTime(
-        transitionDelay,
-        animationDelay,
-        transitionDelay2,
-        animationDelay2,
-      );
-      const duration = parseCSSTime(
-        transitionDuration,
-        animationDuration,
-        transitionDuration2,
-        animationDuration2,
-      );
-      const timeoutMs = delay + duration;
-      // If the timeout is zero, there's no animation or transition, either
-      // because they weren't defined in the CSS or the duration was explicitly
-      // set to zero. In this scenario, we can halt the animation right away
-      // and, if we're entering, we can set the animatedRef to false to bypass
-      // the leave animation.
-      if (!timeoutMs) {
-        if (transition === "enter") {
-          store.setState("animated", false);
-        }
-        stopAnimation();
-        return;
-      }
-      return afterTimeout(timeoutMs, stopAnimation);
-    }, [store, animated, contentElement, otherElement, open, transition]);
-
-    props = useWrapElement(
-      props,
-      (element) => (
-        <DialogScopedContextProvider value={store}>
-          {element}
-        </DialogScopedContextProvider>
-      ),
-      [store],
-    );
-
-    const hidden = isHidden(mounted, props.hidden, alwaysVisible);
-    const style = hidden ? { ...props.style, display: "none" } : props.style;
-
-    props = {
-      id,
-      "data-open": open || undefined,
-      "data-enter": transition === "enter" ? "" : undefined,
-      "data-leave": transition === "leave" ? "" : undefined,
-      hidden,
-      ...props,
-      ref: useMergeRefs(id ? store.setContentElement : null, props.ref),
-      style,
-    };
-
-    return props;
-  },
-);
-
-const DisclosureContentImpl = createComponent<DisclosureContentOptions>(
-  (props) => {
-    const htmlProps = useDisclosureContent(props);
-    return createElement("div", htmlProps);
-  },
-);
-=======
 export const useDisclosureContent = createHook<
   TagName,
   DisclosureContentOptions
@@ -234,6 +82,20 @@
   const mounted = store.useState("mounted");
   const animated = store.useState("animated");
   const contentElement = store.useState("contentElement");
+  const otherElement = useStoreState(store.disclosure, "contentElement");
+
+  // TODO: Comment (check combobox-radix-select example)
+  useSafeLayoutEffect(() => {
+    let previousAnimated: boolean | number | undefined;
+    store?.setState("animated", (animated) => {
+      previousAnimated = animated;
+      return true;
+    });
+    return () => {
+      if (previousAnimated === undefined) return;
+      // store?.setState("animated", previousAnimated);
+    };
+  }, [store]);
 
   useSafeLayoutEffect(() => {
     if (!animated) return;
@@ -248,24 +110,28 @@
     // when the data attribute is added before the element is fully rendered
     // in the DOM, which wouldn't trigger the animation.
     return afterPaint(() => {
-      setTransition(open ? "enter" : "leave");
+      setTransition(open ? "enter" : mounted ? "leave" : null);
     });
-  }, [animated, contentElement, open]);
+  }, [animated, contentElement, open, mounted]);
 
   useSafeLayoutEffect(() => {
     if (!store) return;
     if (!animated) return;
+    if (!transition) return;
     if (!contentElement) return;
-    if (!transition) return;
+    // Ignore transition states that don't match the current open state. This
+    // may happen because transitions are updated asynchronously using
+    // requestAnimationFrame.
+    if (transition === "leave" && open) return;
     if (transition === "enter" && !open) return;
-    if (transition === "leave" && open) return;
+    const stopAnimation = () => store?.setState("animating", false);
     // When the animated state is a number, the user has manually set the
     // animation timeout, so we just respect it.
     if (typeof animated === "number") {
       const timeoutMs = animated;
-      return afterTimeout(timeoutMs, store.stopAnimation);
+      return afterTimeout(timeoutMs, stopAnimation);
     }
-    // Otherwise, we need to parse the CSS transition/animation duration and
+    // We need to parse the CSS transition/animation duration and
     // delay to know when the animation ends. This is safer than relying on
     // the transitionend/animationend events because it's not guaranteed that
     // these events will fire. For example, if the element is removed from the
@@ -277,18 +143,43 @@
       transitionDelay,
       animationDelay,
     } = getComputedStyle(contentElement);
-    const delay = parseCSSTime(transitionDelay, animationDelay);
-    const duration = parseCSSTime(transitionDuration, animationDuration);
+    // If we're rendering a dialog backdrop, otherElement will be the dialog
+    // element itself. We need to consider both the backdrop and the dialog
+    // animation/transition durations and delays because the dialog may be
+    // animated while the backdrop is not.
+    const {
+      transitionDuration: transitionDuration2 = "0",
+      animationDuration: animationDuration2 = "0",
+      transitionDelay: transitionDelay2 = "0",
+      animationDelay: animationDelay2 = "0",
+    } = otherElement ? getComputedStyle(otherElement) : {};
+    const delay = parseCSSTime(
+      transitionDelay,
+      animationDelay,
+      transitionDelay2,
+      animationDelay2,
+    );
+    const duration = parseCSSTime(
+      transitionDuration,
+      animationDuration,
+      transitionDuration2,
+      animationDuration2,
+    );
     const timeoutMs = delay + duration;
-    // If the animation/transition delay and duration are 0, this means the
-    // element is not animated with CSS (they may be using framer-motion,
-    // react-spring, or something else). In this case, the user is responsible
-    // for calling `stopAnimation` when the animation ends.
-    if (!timeoutMs) return;
-    // TODO: We should probably warn if `stopAnimation` hasn't been called
-    // after X seconds.
-    return afterTimeout(timeoutMs, store.stopAnimation);
-  }, [store, animated, contentElement, open, transition]);
+    // If the timeout is zero, there's no animation or transition, either
+    // because they weren't defined in the CSS or the duration was explicitly
+    // set to zero. In this scenario, we can halt the animation right away
+    // and, if we're entering, we can set the animatedRef to false to bypass
+    // the leave animation.
+    if (!timeoutMs) {
+      if (transition === "enter") {
+        store.setState("animated", false);
+      }
+      stopAnimation();
+      return;
+    }
+    return afterTimeout(timeoutMs, stopAnimation);
+  }, [store, animated, contentElement, otherElement, open, transition]);
 
   props = useWrapElement(
     props,
@@ -305,6 +196,7 @@
 
   props = {
     id,
+    "data-open": open || undefined,
     "data-enter": transition === "enter" || undefined,
     "data-leave": transition === "leave" || undefined,
     hidden,
@@ -322,7 +214,6 @@
   const htmlProps = useDisclosureContent(props);
   return createElement(TagName, htmlProps);
 });
->>>>>>> 852e8673
 
 /**
  * Renders an element that can be shown or hidden by a
