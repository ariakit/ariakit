--- conflicted
+++ resolved
@@ -55,18 +55,7 @@
         isCurrentDisclosure = true;
       }
       setExpanded(open && isCurrentDisclosure);
-<<<<<<< HEAD
-    }, [store, disclosureElement, open]);
-
-    const onMouseDownProp = props.onMouseDown;
-
-    const onMouseDown = useEvent((event: MouseEvent<HTMLButtonElement>) => {
-      store?.setDisclosureElement(event.currentTarget);
-      onMouseDownProp?.(event);
-    });
-=======
     }, [disclosureElement, store, open]);
->>>>>>> 44a7e7b7
 
     const onClickProp = props.onClick;
     const toggleOnClickProp = useBooleanEvent(toggleOnClick);
