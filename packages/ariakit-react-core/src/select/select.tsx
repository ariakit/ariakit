import type {
  ElementType,
  KeyboardEvent,
  MouseEvent,
  SelectHTMLAttributes,
} from "react";
import { useEffect, useMemo, useRef, useState } from "react";
import { toArray } from "@ariakit/core/utils/array";
import { getPopupRole } from "@ariakit/core/utils/dom";
import { queueBeforeEvent } from "@ariakit/core/utils/events";
import { invariant } from "@ariakit/core/utils/misc";
import type { BooleanOrCallback } from "@ariakit/core/utils/types";
import type { CompositeTypeaheadOptions } from "../composite/composite-typeahead.js";
import { useCompositeTypeahead } from "../composite/composite-typeahead.js";
import type { PopoverDisclosureOptions } from "../popover/popover-disclosure.js";
import { usePopoverDisclosure } from "../popover/popover-disclosure.js";
import {
  useBooleanEvent,
  useEvent,
  useMergeRefs,
  useWrapElement,
} from "../utils/hooks.js";
import { createElement, createHook, forwardRef } from "../utils/system.js";
import type { Props } from "../utils/types.js";
import { SelectArrow } from "./select-arrow.js";
import {
  SelectScopedContextProvider,
  useSelectProviderContext,
} from "./select-context.js";
import type { SelectStore } from "./select-store.js";

const TagName = "button" satisfies ElementType;
type TagName = typeof TagName;
type HTMLType = HTMLElementTagNameMap[TagName];
type BasePlacement = "top" | "bottom" | "left" | "right";

function getSelectedValues(select: HTMLSelectElement) {
  return Array.from(select.selectedOptions).map((option) => option.value);
}

// When moving through the items when the select list is closed, we don't want
// to move to items without value, so we filter them out here.
function nextWithValue(store: SelectStore, next: SelectStore["next"]) {
  return () => {
    const nextId = next();
    if (!nextId) return;
    let i = 0;
    let nextItem = store.item(nextId);
    const firstItem = nextItem;
    while (nextItem && nextItem.value == null) {
      const nextId = next(++i);
      if (!nextId) return;
      nextItem = store.item(nextId);
      // Prevents infinite loop when focusLoop is true
      if (nextItem === firstItem) break;
    }
    return nextItem?.id;
  };
}

/**
 * Returns props to create a `Select` component.
 * @see https://ariakit.org/components/select
 * @example
 * ```jsx
 * const store = useSelectStore();
 * const props = useSelect({ store });
 * <Role {...props} />
 * ```
 */
export const useSelect = createHook<TagName, SelectOptions>(function useSelect({
  store,
  name,
  form,
  required,
  showOnKeyDown = true,
  moveOnKeyDown = true,
  toggleOnClick = false,
  toggleOnPress = !toggleOnClick,
  ...props
}) {
  const context = useSelectProviderContext();
  store = store || context;

  invariant(
    store,
    process.env.NODE_ENV !== "production" &&
      "Select must receive a `store` prop or be wrapped in a SelectProvider component.",
  );

  toggleOnPress = toggleOnClick ? false : toggleOnPress;

  const onKeyDownProp = props.onKeyDown;
  const showOnKeyDownProp = useBooleanEvent(showOnKeyDown);
  const moveOnKeyDownProp = useBooleanEvent(moveOnKeyDown);
  const toggleOnPressProp = useBooleanEvent(toggleOnPress);
  const placement = store.useState("placement");
  const dir = placement.split("-")[0] as BasePlacement;
  const value = store.useState("value");
  const multiSelectable = Array.isArray(value);

  const onKeyDown = useEvent((event: KeyboardEvent<HTMLType>) => {
    onKeyDownProp?.(event);
    if (event.defaultPrevented) return;
    if (!store) return;
    const { orientation, items, activeId } = store.getState();
    // toggleOnPress
    if (event.key === " " || event.key === "Enter") {
      if (toggleOnPressProp(event)) {
        event.preventDefault();
        store.toggle();
      }
    }
    // moveOnKeyDown
    const isVertical = orientation !== "horizontal";
    const isHorizontal = orientation !== "vertical";
    const isGrid = !!items.find((item) => !item.disabled && item.value != null)
      ?.rowId;
    const moveKeyMap = {
      ArrowUp: (isGrid || isVertical) && nextWithValue(store, store.up),
      ArrowRight: (isGrid || isHorizontal) && nextWithValue(store, store.next),
      ArrowDown: (isGrid || isVertical) && nextWithValue(store, store.down),
      ArrowLeft:
        (isGrid || isHorizontal) && nextWithValue(store, store.previous),
    };
    const getId = moveKeyMap[event.key as keyof typeof moveKeyMap];
    if (getId && moveOnKeyDownProp(event)) {
      event.preventDefault();
      store.move(getId());
    }
    // showOnKeyDown
    const isTopOrBottom = dir === "top" || dir === "bottom";
    const isLeft = dir === "left";
    const isRight = dir === "right";
    const canShowKeyMap = {
      ArrowDown: isTopOrBottom,
      ArrowUp: isTopOrBottom,
      ArrowLeft: isLeft,
      ArrowRight: isRight,
    };
    const canShow = canShowKeyMap[event.key as keyof typeof canShowKeyMap];
    if (canShow && showOnKeyDownProp(event)) {
      event.preventDefault();
      store.move(activeId);
      // Schedule the show event to run after the key event has finished
      // bubbling. This is necessary to avoid the page to scroll when the
      // popover is shown.
      queueBeforeEvent(event.currentTarget, "keyup", store.show);
    }
  });

  const onMouseDownProp = props.onMouseDown;

  const onMouseDown = useEvent((event: MouseEvent<HTMLType>) => {
    onMouseDownProp?.(event);
    if (event.defaultPrevented) return;
    if (event.button) return;
    if (event.ctrlKey) return;
    if (!toggleOnPressProp(event)) return;
    const element = event.currentTarget;
    queueBeforeEvent(element, "focusin", () => {
      store?.setDisclosureElement(element);
      store?.toggle();
    });
  });

  props = useWrapElement(
    props,
    (element) => (
      <SelectScopedContextProvider value={store}>
        {element}
      </SelectScopedContextProvider>
    ),
    [store],
  );

  const [autofill, setAutofill] = useState(false);
  const nativeSelectChangedRef = useRef(false);

  // Resets the autofilled state when the select value changes, but only if
  // the change wasn't triggered by the native select element (which is an
  // autofill).
  useEffect(() => {
    const nativeSelectChanged = nativeSelectChangedRef.current;
    nativeSelectChangedRef.current = false;
    if (nativeSelectChanged) return;
    setAutofill(false);
  }, [value]);

  const labelId = store.useState((state) => state.labelElement?.id);
  const label = props["aria-label"];
  const labelledBy = props["aria-labelledby"] || labelId;
  const items = store.useState((state) => {
    if (!name) return;
    return state.items;
  });
  const values = useMemo(() => {
    // Filter out items without value and duplicate values.
    return [...new Set(items?.map((i) => i.value!).filter((v) => v != null))];
  }, [items]);

  // Renders a native select element with the same value as the select so we
  // support browser autofill. When the native select value changes, the
  // onChange event is triggered and we set the autofill state to true.
  props = useWrapElement(
    props,
    (element) => {
      if (!name) return element;
      return (
        <>
          <select
            style={{
              border: 0,
              clip: "rect(0 0 0 0)",
              height: "1px",
              margin: "-1px",
              overflow: "hidden",
              padding: 0,
              position: "absolute",
              whiteSpace: "nowrap",
              width: "1px",
            }}
            tabIndex={-1}
            aria-hidden
            aria-label={label}
            aria-labelledby={labelledBy}
            name={name}
            form={form}
            required={required}
            value={value}
            multiple={multiSelectable}
            // Even though this element is visually hidden and is not
            // tabbable, it's still focusable. Some autofill extensions like
            // 1password will move focus to the next form element on autofill.
            // In this case, we want to move focus to our custom select
            // element.
            onFocus={() => store?.getState().selectElement?.focus()}
            onChange={(event) => {
              nativeSelectChangedRef.current = true;
              setAutofill(true);
              store?.setValue(
                multiSelectable
                  ? getSelectedValues(event.target)
                  : event.target.value,
              );
            }}
          >
            {toArray(value).map((value) => {
              if (value == null) return null;
              if (values.includes(value)) return null;
              return (
                <option key={value} value={value}>
                  {value}
                </option>
              );
            })}
            {values.map((value) => (
              <option key={value} value={value}>
                {value}
              </option>
            ))}
          </select>
          {element}
        </>
      );
    },
    [
      store,
      label,
      labelledBy,
      name,
      form,
      required,
      value,
      multiSelectable,
      values,
    ],
  );

  const children = (
    <>
      {value}
      <SelectArrow />
    </>
  );

  const contentElement = store.useState("contentElement");

<<<<<<< HEAD
    props = {
      role: "combobox",
      "aria-autocomplete": "none",
      "aria-labelledby": labelId,
      "aria-haspopup": getPopupRole(contentElement, "listbox"),
      "data-autofill": autofill || undefined,
      "data-name": name,
      children,
      ...props,
      ref: useMergeRefs(store.setSelectElement, props.ref),
      onKeyDown,
      onMouseDown,
    };
=======
  props = {
    role: "combobox",
    "aria-autocomplete": "none",
    "aria-labelledby": labelId,
    "aria-haspopup": getPopupRole(contentElement, "listbox"),
    "data-autofill": autofill ? "" : undefined,
    "data-name": name,
    children,
    ...props,
    ref: useMergeRefs(store.setSelectElement, props.ref),
    onKeyDown,
    onMouseDown,
  };
>>>>>>> 939fca43

  props = usePopoverDisclosure({ store, toggleOnClick, ...props });
  props = useCompositeTypeahead<TagName>({ store, ...props });

  return props;
});

/**
 * Renders a custom select element that controls the visibility of either a
 * [`SelectList`](https://ariakit.org/reference/select-list) or a
 * [`SelectPopover`](https://ariakit.org/reference/select-popover) component.
 *
 * By default, the
 * [`value`](https://ariakit.org/reference/select-provider#value) state is
 * rendered as the children, followed by a
 * [`SelectArrow`](https://ariakit.org/reference/select-arrow) component. This
 * can be customized by passing different children to the component.
 * @see https://ariakit.org/components/select
 * @example
 * ```jsx {2}
 * <SelectProvider>
 *   <Select />
 *   <SelectPopover>
 *     <SelectItem value="Apple" />
 *     <SelectItem value="Orange" />
 *   </SelectPopover>
 * </SelectProvider>
 * ```
 */
export const Select = forwardRef(function Select(props: SelectProps) {
  const htmlProps = useSelect(props);
  return createElement(TagName, htmlProps);
});

export interface SelectOptions<T extends ElementType = TagName>
  extends PopoverDisclosureOptions<T>,
    CompositeTypeaheadOptions<T>,
    Pick<
      SelectHTMLAttributes<HTMLSelectElement>,
      "name" | "form" | "required"
    > {
  /**
   * Object returned by the
   * [`useSelectStore`](https://ariakit.org/reference/use-select-store) hook. If
   * not provided, the closest
   * [`SelectProvider`](https://ariakit.org/reference/select-provider)
   * component's context will be used.
   */
  store?: SelectStore;
  /**
   * Determines if the
   * [`SelectList`](https://ariakit.org/reference/select-list) or
   * [`SelectPopover`](https://ariakit.org/reference/select-popover) components
   * will appear when the user uses arrow keys while the select element is
   * in focus.
   *
   * Live examples:
   * - [Select Grid](https://ariakit.org/examples/select-grid)
   * @default true
   */
  showOnKeyDown?: BooleanOrCallback<KeyboardEvent<HTMLElement>>;
  /**
   * Determines whether pressing arrow keys will move the active item even when
   * the [`SelectList`](https://ariakit.org/reference/select-list) or
   * [`SelectPopover`](https://ariakit.org/reference/select-popover) components
   * are hidden.
   * @default false
   */
  moveOnKeyDown?: BooleanOrCallback<KeyboardEvent<HTMLElement>>;
  /**
   * Determines if
   * [`toggle`](https://ariakit.org/reference/use-select-store#toggle) should be
   * invoked on click. By default, the
   * [`SelectList`](https://ariakit.org/reference/select-list) or
   * [`SelectPopover`](https://ariakit.org/reference/select-popover) components
   * are displayed on press (on mouse/key down).
   *
   * **Note**: When set to `true`, this prop supersedes the
   * [`toggleOnPress`](https://ariakit.org/reference/select#toggleonpress) prop.
   * @default false
   */
  toggleOnClick?: BooleanOrCallback<MouseEvent<HTMLElement>>;
  /**
   * Determines whether pressing Space, Enter, or a mouse down event will
   * [`toggle`](https://ariakit.org/reference/use-select-store#toggle) the
   * [`SelectList`](https://ariakit.org/reference/select-list) or
   * [`SelectPopover`](https://ariakit.org/reference/select-popover) components.
   *
   * **Note**: This prop is disregarded if
   * [`toggleOnClick`](https://ariakit.org/reference/select#toggleonclick) is
   * set to `true`.
   * @default true
   */
  toggleOnPress?: BooleanOrCallback<
    MouseEvent<HTMLElement> | KeyboardEvent<HTMLElement>
  >;
}

export type SelectProps<T extends ElementType = TagName> = Props<
  T,
  SelectOptions<T>
>;<|MERGE_RESOLUTION|>--- conflicted
+++ resolved
@@ -286,27 +286,12 @@
 
   const contentElement = store.useState("contentElement");
 
-<<<<<<< HEAD
-    props = {
-      role: "combobox",
-      "aria-autocomplete": "none",
-      "aria-labelledby": labelId,
-      "aria-haspopup": getPopupRole(contentElement, "listbox"),
-      "data-autofill": autofill || undefined,
-      "data-name": name,
-      children,
-      ...props,
-      ref: useMergeRefs(store.setSelectElement, props.ref),
-      onKeyDown,
-      onMouseDown,
-    };
-=======
   props = {
     role: "combobox",
     "aria-autocomplete": "none",
     "aria-labelledby": labelId,
     "aria-haspopup": getPopupRole(contentElement, "listbox"),
-    "data-autofill": autofill ? "" : undefined,
+    "data-autofill": autofill || undefined,
     "data-name": name,
     children,
     ...props,
@@ -314,7 +299,6 @@
     onKeyDown,
     onMouseDown,
   };
->>>>>>> 939fca43
 
   props = usePopoverDisclosure({ store, toggleOnClick, ...props });
   props = useCompositeTypeahead<TagName>({ store, ...props });
