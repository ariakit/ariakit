--- conflicted
+++ resolved
@@ -79,12 +79,8 @@
       state.mounted ? itemsProp ?? (state.items as T[]) : 0
     ) || itemsProp;
 
-<<<<<<< HEAD
-  const value = useStoreState(store, "value") ?? valueProp;
-=======
   const value =
     useStoreState(store, (state) => valueProp ?? state.value) ?? valueProp;
->>>>>>> 9c91bc28
 
   const valueIndices = useMemo(() => {
     if (!items) return [];
@@ -144,14 +140,10 @@
    */
   store?: SelectStore;
   /**
-<<<<<<< HEAD
-   * TODO: Document
-=======
    * The current value of the select. This will ensure the item with the given
    * value is rendered even if it's not in the viewport, so it can be
    * automatically focused when the select popover is opened. If not provided,
    * the value will be read from the store.
->>>>>>> 9c91bc28
    */
   value?: SelectStoreValue;
 }
