--- conflicted
+++ resolved
@@ -66,19 +66,6 @@
     const parentIsMenuBar = !!parentMenuBar && !hasParentMenu;
     const disabled = disabledFromProps(props);
 
-<<<<<<< HEAD
-    useEffect(() => {
-      // Makes sure that the menu button is assigned as the menu disclosure
-      // element. This is needed to support screen reader focusing on sibling
-      // menu items.
-      return sync(store, ["disclosureElement"], (state) => {
-        if (!state.disclosureElement) return;
-        // store?.setState("disclosureElement", ref.current);
-      });
-    }, [store]);
-
-=======
->>>>>>> 44a7e7b7
     const onFocusProp = props.onFocus;
 
     const onFocus = useEvent((event: FocusEvent<HTMLButtonElement>) => {
@@ -96,15 +83,6 @@
       if (!parentMenuBar) return;
       if (!parentIsMenuBar) return;
       const { items } = parentMenuBar.getState();
-<<<<<<< HEAD
-      // and there's already another expanded menu button.
-      if (
-        hasExpandedMenuButton(items, event.currentTarget) ||
-        items.some((item) => item.element === event.relatedTarget)
-      ) {
-        store?.setAnchorElement(event.currentTarget);
-        store?.setDisclosureElement(event.currentTarget);
-=======
       // and there's already another expanded menu button or the previously
       // focused element is another menu item.
       const canShowMenu =
@@ -113,7 +91,6 @@
       if (canShowMenu) {
         store?.setDisclosureElement(event.currentTarget);
         store?.setAnchorElement(event.currentTarget);
->>>>>>> 44a7e7b7
         store?.show();
       }
     });
