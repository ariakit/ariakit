--- conflicted
+++ resolved
@@ -278,7 +278,6 @@
       if (event.defaultPrevented) return;
       if (!isSelfTarget(event)) return;
       if (!store) return;
-      const { baseElement } = store.getState();
       const { currentTarget } = event;
       const state = store.getState();
       const item = store.item(id);
@@ -301,23 +300,14 @@
         ArrowDown: (isGrid || isVertical) && store.down,
         ArrowLeft: (isGrid || isHorizontal) && store.previous,
         Home: () => {
-<<<<<<< HEAD
-          // TODO: Explain. Replaces composite.tsx:76
-          if (baseElement && isTextField(baseElement)) return;
-=======
           if (!canHomeEnd()) return;
->>>>>>> 79ea2449
           if (!isGrid || event.ctrlKey) {
             return store?.first();
           }
           return store?.previous(-1);
         },
         End: () => {
-<<<<<<< HEAD
-          if (baseElement && isTextField(baseElement)) return;
-=======
           if (!canHomeEnd()) return;
->>>>>>> 79ea2449
           if (!isGrid || event.ctrlKey) {
             return store?.last();
           }
