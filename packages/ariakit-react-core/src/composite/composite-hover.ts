--- conflicted
+++ resolved
@@ -49,16 +49,12 @@
  * ```
  */
 export const useCompositeHover = createHook<CompositeHoverOptions>(
-<<<<<<< HEAD
-  ({ store, focusOnHover = true, blurOnHoverEnd = true, ...props }) => {
-=======
   ({
     store,
     focusOnHover = true,
     blurOnHoverEnd = !!focusOnHover,
     ...props
   }) => {
->>>>>>> ea4c6386
     const context = useCompositeContext();
     store = store || context;
 
@@ -164,14 +160,10 @@
    */
   focusOnHover?: BooleanOrCallback<ReactMouseEvent<HTMLElement>>;
   /**
-<<<<<<< HEAD
-   * TODO: Comment
-=======
    * Determines if the composite item should lose focus when the mouse leaves.
    * By default, this is set to `true` if
    * [`focusOnHover`](https://ariakit.org/reference/composite-hover#focusonhover)
    * is `true`.
->>>>>>> ea4c6386
    */
   blurOnHoverEnd?: BooleanOrCallback<ReactMouseEvent<HTMLElement>>;
 }
