--- conflicted
+++ resolved
@@ -30,23 +30,16 @@
  * </Role>
  * ```
  */
-<<<<<<< HEAD
-export const useCompositeOverflow = createHook<CompositeOverflowOptions>(
-  ({ store, wrapperProps: wrapperPropsProp, portal = false, ...props }) => {
-    const onFocusProp = props.onFocus;
-=======
 export const useCompositeOverflow = createHook<
   TagName,
   CompositeOverflowOptions
 >(function useCompositeOverflow({
   store,
-  backdropProps: backdropPropsProp,
   wrapperProps: wrapperPropsProp,
   portal = false,
   ...props
 }) {
   const onFocusProp = props.onFocus;
->>>>>>> bc2c4c39
 
   const onFocus = useEvent((event: FocusEvent<HTMLType>) => {
     onFocusProp?.(event);
@@ -59,33 +52,6 @@
   const getStyle = (styleProp?: CSSProperties) =>
     mounted ? styleProp : { ...hiddenStyle, ...styleProp };
 
-<<<<<<< HEAD
-    const wrapperProps = {
-      ...wrapperPropsProp,
-      style: getStyle(wrapperPropsProp?.style),
-    };
-
-    props = {
-      role: "presentation",
-      ...props,
-      onFocus,
-    };
-
-    props = usePopover({
-      store,
-      focusable: false,
-      alwaysVisible: true,
-      wrapperProps,
-      portal,
-      ...props,
-    });
-=======
-  const backdropProps = {
-    hidden: false,
-    ...backdropPropsProp,
-    style: getStyle(backdropPropsProp?.style),
-  };
-
   const wrapperProps = {
     ...wrapperPropsProp,
     style: getStyle(wrapperPropsProp?.style),
@@ -93,20 +59,18 @@
 
   props = {
     role: "presentation",
-    hidden: false,
-    focusable: false,
     ...props,
     onFocus,
   };
 
   props = usePopover({
     store,
-    backdropProps,
+    focusable: false,
+    alwaysVisible: true,
     wrapperProps,
     portal,
     ...props,
   });
->>>>>>> bc2c4c39
 
   return props;
 });
