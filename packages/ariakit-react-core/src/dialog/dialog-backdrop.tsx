--- conflicted
+++ resolved
@@ -51,21 +51,10 @@
     return markAncestor(backdrop, id);
   }, [contentElement]);
 
-<<<<<<< HEAD
-=======
-  backdropProps = isValidElement(backdrop)
-    ? {
-        ref: "ref" in backdrop ? (backdrop.ref as Ref<any>) : undefined,
-        ...backdrop.props,
-        ...backdropProps,
-      }
-    : backdropProps;
-
   if (hidden != null) {
     backdropProps = { ...backdropProps, hidden };
   }
 
->>>>>>> 855325b5
   const props = useDisclosureContent({
     store,
     id: undefined,
