--- conflicted
+++ resolved
@@ -128,145 +128,7 @@
   const store = useDialogStore({
     store: storeProp || context,
     open: openProp,
-<<<<<<< HEAD
-    onClose,
-    focusable = true,
-    modal = true,
-    portal = !!modal,
-    backdrop = !!modal,
-    backdropProps,
-    hideOnEscape = true,
-    hideOnInteractOutside = true,
-    getPersistentElements,
-    preventBodyScroll = !!modal,
-    autoFocusOnShow = true,
-    autoFocusOnHide = true,
-    initialFocus,
-    finalFocus,
-    unmountOnHide,
-    ...props
-  }) => {
-    const context = useDialogProviderContext();
-    const ref = useRef<HTMLDivElement>(null);
-
-    const store = useDialogStore({
-      store: storeProp || context,
-      open: openProp,
-      setOpen(open) {
-        if (open) return;
-        const dialog = ref.current;
-        if (!dialog) return;
-        const event = new Event("close", { bubbles: false, cancelable: true });
-        if (onClose) {
-          dialog.addEventListener("close", onClose, { once: true });
-        }
-        dialog.dispatchEvent(event);
-        if (!event.defaultPrevented) return;
-        store.setOpen(true);
-      },
-    });
-
-    // domReady can be also the portal node element so it's updated when the
-    // portal node changes (like in between re-renders), triggering effects
-    // again.
-    const { portalRef, domReady } = usePortalRef(portal, props.portalRef);
-    // Sets preserveTabOrder to true only if the dialog is not a modal and is
-    // open.
-    const preserveTabOrderProp = props.preserveTabOrder;
-    const preserveTabOrder = store.useState(
-      (state) => preserveTabOrderProp && !modal && state.mounted,
-    );
-    const id = useId(props.id);
-    const open = store.useState("open");
-    const mounted = store.useState("mounted");
-    const contentElement = store.useState("contentElement");
-    const hidden = isHidden(mounted, props.hidden, props.alwaysVisible);
-
-    usePreventBodyScroll(contentElement, id, preventBodyScroll && !hidden);
-    useHideOnInteractOutside(store, hideOnInteractOutside, domReady);
-
-    const { wrapElement, nestedDialogs } = useNestedDialogs(store);
-    props = useWrapElement(props, wrapElement, [wrapElement]);
-
-    if (process.env.NODE_ENV !== "production") {
-      useEffect(() => {
-        if (!backdropProps) return;
-        console.warn(
-          "The `backdropProps` prop is deprecated. Use the `backdrop` prop instead.",
-          "See https://ariakit.org/reference/dialog#backdrop",
-        );
-      }, [backdropProps]);
-    }
-
-    // Sets disclosure element using the current active element right after the
-    // dialog is opened.
-    useSafeLayoutEffect(() => {
-      if (!open) return;
-      const dialog = ref.current;
-      const activeElement = getActiveElement(dialog, true);
-      if (!activeElement) return;
-      if (activeElement.tagName === "BODY") return;
-      // The disclosure element can't be inside the dialog.
-      if (dialog && contains(dialog, activeElement)) return;
-      store.setDisclosureElement(activeElement);
-    }, [store, open]);
-
-    // Safari does not focus on native buttons on mousedown. The
-    // DialogDisclosure component normalizes this behavior using the
-    // useFocusable hook, but the disclosure button may use a custom component,
-    // and not DialogDisclosure. In this case, we need to make sure the
-    // disclosure button gets focused here.
-    if (isSafariBrowser) {
-      useEffect(() => {
-        if (!mounted) return;
-        const { disclosureElement } = store.getState();
-        if (!disclosureElement) return;
-        if (!isButton(disclosureElement)) return;
-        const onMouseDown = () => {
-          let receivedFocus = false;
-          const onFocus = () => {
-            receivedFocus = true;
-          };
-          const options = { capture: true, once: true };
-          disclosureElement.addEventListener("focusin", onFocus, options);
-          queueBeforeEvent(disclosureElement, "mouseup", () => {
-            disclosureElement.removeEventListener("focusin", onFocus, true);
-            if (receivedFocus) return;
-            focusIfNeeded(disclosureElement);
-          });
-        };
-        disclosureElement.addEventListener("mousedown", onMouseDown);
-        return () => {
-          disclosureElement.removeEventListener("mousedown", onMouseDown);
-        };
-      }, [store, mounted]);
-    }
-
-    // Renders a hidden dismiss button at the top of the modal dialog element.
-    // So that screen reader users aren't trapped in the dialog when there's no
-    // visible dismiss button.
-    useEffect(() => {
-      if (!modal) return;
-      if (!mounted) return;
-      if (!domReady) return;
-      const dialog = ref.current;
-      if (!dialog) return;
-      // If there's already a DialogDismiss component, it does nothing.
-      const existingDismiss = dialog.querySelector("[data-dialog-dismiss]");
-      if (existingDismiss) return;
-      return prependHiddenDismiss(dialog, store.hide);
-    }, [store, modal, mounted, domReady]);
-
-    // When the dialog is animated, the open state will be false and the mounted
-    // state will be true. The dialog will still be visible until the animation
-    // is complete. We need to disable the dialog tree completely in this case.
-    // TODO: We should probably do this in a more generic way in the
-    // DisclosureContent component.
-    useSafeLayoutEffect(() => {
-      if (!supportsInert()) return;
-=======
     setOpen(open) {
->>>>>>> 852e8673
       if (open) return;
       const dialog = ref.current;
       if (!dialog) return;
@@ -366,6 +228,7 @@
   // We should probably do this in a more generic way in the DisclosureContent
   // component.
   useSafeLayoutEffect(() => {
+    if (!supportsInert()) return;
     if (open) return;
     if (!mounted) return;
     if (!domReady) return;
