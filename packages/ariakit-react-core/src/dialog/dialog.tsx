--- conflicted
+++ resolved
@@ -110,7 +110,6 @@
   modal = true,
   portal = !!modal,
   backdrop = !!modal,
-  backdropProps,
   hideOnEscape = true,
   hideOnInteractOutside = true,
   getPersistentElements,
@@ -128,133 +127,7 @@
   const store = useDialogStore({
     store: storeProp || context,
     open: openProp,
-<<<<<<< HEAD
-    onClose,
-    focusable = true,
-    modal = true,
-    portal = !!modal,
-    backdrop = !!modal,
-    hideOnEscape = true,
-    hideOnInteractOutside = true,
-    getPersistentElements,
-    preventBodyScroll = !!modal,
-    autoFocusOnShow = true,
-    autoFocusOnHide = true,
-    initialFocus,
-    finalFocus,
-    unmountOnHide,
-    ...props
-  }) => {
-    const context = useDialogProviderContext();
-    const ref = useRef<HTMLDivElement>(null);
-
-    const store = useDialogStore({
-      store: storeProp || context,
-      open: openProp,
-      setOpen(open) {
-        if (open) return;
-        const dialog = ref.current;
-        if (!dialog) return;
-        const event = new Event("close", { bubbles: false, cancelable: true });
-        if (onClose) {
-          dialog.addEventListener("close", onClose, { once: true });
-        }
-        dialog.dispatchEvent(event);
-        if (!event.defaultPrevented) return;
-        store.setOpen(true);
-      },
-    });
-
-    // domReady can be also the portal node element so it's updated when the
-    // portal node changes (like in between re-renders), triggering effects
-    // again.
-    const { portalRef, domReady } = usePortalRef(portal, props.portalRef);
-    // Sets preserveTabOrder to true only if the dialog is not a modal and is
-    // open.
-    const preserveTabOrderProp = props.preserveTabOrder;
-    const preserveTabOrder = store.useState(
-      (state) => preserveTabOrderProp && !modal && state.mounted,
-    );
-    const id = useId(props.id);
-    const open = store.useState("open");
-    const mounted = store.useState("mounted");
-    const contentElement = store.useState("contentElement");
-    const hidden = isHidden(mounted, props.hidden, props.alwaysVisible);
-
-    usePreventBodyScroll(contentElement, id, preventBodyScroll && !hidden);
-    useHideOnInteractOutside(store, hideOnInteractOutside, domReady);
-
-    const { wrapElement, nestedDialogs } = useNestedDialogs(store);
-    props = useWrapElement(props, wrapElement, [wrapElement]);
-
-    // Sets disclosure element using the current active element right after the
-    // dialog is opened.
-    useSafeLayoutEffect(() => {
-      if (!open) return;
-      const dialog = ref.current;
-      const activeElement = getActiveElement(dialog, true);
-      if (!activeElement) return;
-      if (activeElement.tagName === "BODY") return;
-      // The disclosure element can't be inside the dialog.
-      if (dialog && contains(dialog, activeElement)) return;
-      store.setDisclosureElement(activeElement);
-    }, [store, open]);
-
-    // Safari does not focus on native buttons on mousedown. The
-    // DialogDisclosure component normalizes this behavior using the
-    // useFocusable hook, but the disclosure button may use a custom component,
-    // and not DialogDisclosure. In this case, we need to make sure the
-    // disclosure button gets focused here.
-    if (isSafariBrowser) {
-      useEffect(() => {
-        if (!mounted) return;
-        const { disclosureElement } = store.getState();
-        if (!disclosureElement) return;
-        if (!isButton(disclosureElement)) return;
-        const onMouseDown = () => {
-          let receivedFocus = false;
-          const onFocus = () => {
-            receivedFocus = true;
-          };
-          const options = { capture: true, once: true };
-          disclosureElement.addEventListener("focusin", onFocus, options);
-          queueBeforeEvent(disclosureElement, "mouseup", () => {
-            disclosureElement.removeEventListener("focusin", onFocus, true);
-            if (receivedFocus) return;
-            focusIfNeeded(disclosureElement);
-          });
-        };
-        disclosureElement.addEventListener("mousedown", onMouseDown);
-        return () => {
-          disclosureElement.removeEventListener("mousedown", onMouseDown);
-        };
-      }, [store, mounted]);
-    }
-
-    // Renders a hidden dismiss button at the top of the modal dialog element.
-    // So that screen reader users aren't trapped in the dialog when there's no
-    // visible dismiss button.
-    useEffect(() => {
-      if (!modal) return;
-      if (!mounted) return;
-      if (!domReady) return;
-      const dialog = ref.current;
-      if (!dialog) return;
-      // If there's already a DialogDismiss component, it does nothing.
-      const existingDismiss = dialog.querySelector("[data-dialog-dismiss]");
-      if (existingDismiss) return;
-      return prependHiddenDismiss(dialog, store.hide);
-    }, [store, modal, mounted, domReady]);
-
-    // When the dialog is animated, the open state will be false and the mounted
-    // state will be true. The dialog will still be visible until the animation
-    // is complete. We need to disable the dialog tree completely in this case.
-    // TODO: We should probably do this in a more generic way in the
-    // DisclosureContent component.
-    useSafeLayoutEffect(() => {
-=======
     setOpen(open) {
->>>>>>> bc2c4c39
       if (open) return;
       const dialog = ref.current;
       if (!dialog) return;
@@ -290,16 +163,6 @@
   const { wrapElement, nestedDialogs } = useNestedDialogs(store);
   props = useWrapElement(props, wrapElement, [wrapElement]);
 
-  if (process.env.NODE_ENV !== "production") {
-    useEffect(() => {
-      if (!backdropProps) return;
-      console.warn(
-        "The `backdropProps` prop is deprecated. Use the `backdrop` prop instead.",
-        "See https://ariakit.org/reference/dialog#backdrop",
-      );
-    }, [backdropProps]);
-  }
-
   // Sets disclosure element using the current active element right after the
   // dialog is opened.
   useSafeLayoutEffect(() => {
@@ -313,11 +176,10 @@
     store.setDisclosureElement(activeElement);
   }, [store, open]);
 
-  // Safari does not focus on native buttons on mousedown. The
-  // DialogDisclosure component normalizes this behavior using the
-  // useFocusable hook, but the disclosure button may use a custom component,
-  // and not DialogDisclosure. In this case, we need to make sure the
-  // disclosure button gets focused here.
+  // Safari does not focus on native buttons on mousedown. The DialogDisclosure
+  // component normalizes this behavior using the useFocusable hook, but the
+  // disclosure button may use a custom component, and not DialogDisclosure. In
+  // this case, we need to make sure the disclosure button gets focused here.
   if (isSafariBrowser) {
     useEffect(() => {
       if (!mounted) return;
@@ -344,8 +206,8 @@
     }, [store, mounted]);
   }
 
-  // Renders a hidden dismiss button at the top of the modal dialog element.
-  // So that screen reader users aren't trapped in the dialog when there's no
+  // Renders a hidden dismiss button at the top of the modal dialog element. So
+  // that screen reader users aren't trapped in the dialog when there's no
   // visible dismiss button.
   useEffect(() => {
     if (!modal) return;
@@ -360,10 +222,10 @@
   }, [store, modal, mounted, domReady]);
 
   // When the dialog is animated, the open state will be false and the mounted
-  // state will be true. The dialog will still be visible until the animation
-  // is complete. We need to disable the dialog tree completely in this case.
-  // TODO: We should probably do this in a more generic way in the
-  // DisclosureContent component.
+  // state will be true. The dialog will still be visible until the animation is
+  // complete. We need to disable the dialog tree completely in this case. TODO:
+  // We should probably do this in a more generic way in the DisclosureContent
+  // component.
   useSafeLayoutEffect(() => {
     if (open) return;
     if (!mounted) return;
@@ -382,10 +244,10 @@
     // When the dialog opens, we capture a snapshot of the document. This
     // snapshot is then used to disable elements outside the dialog in the
     // subsequent effect. However, the issue arises as this next effect also
-    // relies on nested dialogs. Meaning, each time a nested dialog is
-    // rendered, we capture a new document snapshot, which might disable
-    // third-party dialogs. Hence, we take the snapshot here, independent of
-    // any nested dialogs.
+    // relies on nested dialogs. Meaning, each time a nested dialog is rendered,
+    // we capture a new document snapshot, which might disable third-party
+    // dialogs. Hence, we take the snapshot here, independent of any nested
+    // dialogs.
     return createWalkTreeSnapshot(id, [dialog]);
   }, [id, canTakeTreeSnapshot]);
 
@@ -430,16 +292,15 @@
   useEffect(() => {
     if (!open) return;
     if (!mayAutoFocusOnShow) return;
-    // Makes sure to wait for the portalNode to be created before moving
-    // focus. This is useful for when the Dialog component is unmounted when
-    // hidden.
+    // Makes sure to wait for the portalNode to be created before moving focus.
+    // This is useful for when the Dialog component is unmounted when hidden.
     if (!domReady) return;
     // The dialog element may change for different reasons. For example, when
     // the modal or portal props change, the HTML structure will also change,
     // which will affect the dialog element reference. That's why we're
-    // listening to contentElement state here instead of getting the
-    // ref.current value. This ensures this effect will re-run when the dialog
-    // element reference changes.
+    // listening to contentElement state here instead of getting the ref.current
+    // value. This ensures this effect will re-run when the dialog element
+    // reference changes.
     if (!contentElement?.isConnected) return;
     const element =
       getElementFromProp(initialFocus, true) ||
@@ -452,8 +313,8 @@
       ) ||
       // We have to fallback to the first focusable element otherwise portaled
       // dialogs with preserveTabOrder set to true will not receive focus
-      // properly because the elements aren't tabbable until the dialog
-      // receives focus.
+      // properly because the elements aren't tabbable until the dialog receives
+      // focus.
       getFirstTabbableIn(contentElement, true, portal && preserveTabOrder) ||
       // Finally, we fallback to the dialog element itself.
       contentElement;
@@ -509,10 +370,10 @@
           element = composite;
         }
       }
-      // If the element is not focusable by the time the dialog is hidden,
-      // it's probably because it's an element inside another popover or menu
-      // that also got hidden when this dialog was shown. We'll try to focus
-      // on their disclosure element instead.
+      // If the element is not focusable by the time the dialog is hidden, it's
+      // probably because it's an element inside another popover or menu that
+      // also got hidden when this dialog was shown. We'll try to focus on their
+      // disclosure element instead.
       if (element && !isFocusable(element)) {
         const maybeParentDialog = closest(element, "[data-dialog]");
         if (maybeParentDialog && maybeParentDialog.id) {
@@ -574,8 +435,8 @@
       const target = event.target as Element | null;
       if (!target) return;
       const { disclosureElement } = store.getState();
-      // This considers valid targets only the disclosure element or
-      // descendants of the dialog element.
+      // This considers valid targets only the disclosure element or descendants
+      // of the dialog element.
       const isValidTarget = () => {
         if (target.tagName === "BODY") return true;
         if (contains(dialog, target)) return true;
@@ -583,82 +444,14 @@
         if (contains(disclosureElement, target)) return true;
         return false;
       };
-<<<<<<< HEAD
-      // We're attatching the listener to the document instead of the dialog
-      // element so we can listen to the Escape key anywhere in the document,
-      // even when the dialog is not focused. By using the capture phase, users
-      // can call `event.stopPropagation()` on the `hideOnEscape` function prop.
-      return addGlobalEventListener("keydown", onKeyDown, true);
-    }, [store, domReady, mounted, hideOnEscapeProp]);
-
-    // Resets the heading levels inside the modal dialog so they start with h1.
-    props = useWrapElement(
-      props,
-      (element) => (
-        <HeadingLevel level={modal ? 1 : undefined}>{element}</HeadingLevel>
-      ),
-      [modal],
-    );
-
-    const hiddenProp = props.hidden;
-    const alwaysVisible = props.alwaysVisible;
-
-    // Wraps the dialog with a backdrop element if the backdrop prop is truthy.
-    props = useWrapElement(
-      props,
-      (element) => {
-        if (!backdrop) return element;
-        return (
-          <>
-            <DialogBackdrop
-              store={store}
-              backdrop={backdrop}
-              hidden={hiddenProp}
-              alwaysVisible={alwaysVisible}
-            />
-            {element}
-          </>
-        );
-      },
-      [store, backdrop, hiddenProp, alwaysVisible],
-    );
-
-    const [headingId, setHeadingId] = useState<string>();
-    const [descriptionId, setDescriptionId] = useState<string>();
-
-    props = useWrapElement(
-      props,
-      (element) => (
-        <DialogScopedContextProvider value={store}>
-          <DialogHeadingContext.Provider value={setHeadingId}>
-            <DialogDescriptionContext.Provider value={setDescriptionId}>
-              {element}
-            </DialogDescriptionContext.Provider>
-          </DialogHeadingContext.Provider>
-        </DialogScopedContextProvider>
-      ),
-      [store],
-    );
-
-    props = {
-      id,
-      "data-dialog": "",
-      role: "dialog",
-      tabIndex: focusable ? -1 : undefined,
-      "aria-labelledby": headingId,
-      "aria-describedby": descriptionId,
-      ...props,
-      ref: useMergeRefs(ref, props.ref),
-=======
       if (!isValidTarget()) return;
       if (!hideOnEscapeProp(event)) return;
       store.hide();
->>>>>>> bc2c4c39
     };
     // We're attatching the listener to the document instead of the dialog
-    // element so we can listen to the Escape key anywhere in the document,
-    // even when the dialog is not focused. By using the capture phase, users
-    // can call `event.stopPropagation()` on the `hideOnEscape` function prop.
+    // element so we can listen to the Escape key anywhere in the document, even
+    // when the dialog is not focused. By using the capture phase, users can
+    // call `event.stopPropagation()` on the `hideOnEscape` function prop.
     return addGlobalEventListener("keydown", onKeyDown, true);
   }, [store, domReady, mounted, hideOnEscapeProp]);
 
@@ -684,7 +477,6 @@
           <DialogBackdrop
             store={store}
             backdrop={backdrop}
-            backdropProps={backdropProps}
             hidden={hiddenProp}
             alwaysVisible={alwaysVisible}
           />
@@ -692,7 +484,7 @@
         </>
       );
     },
-    [store, backdrop, backdropProps, hiddenProp, alwaysVisible],
+    [store, backdrop, hiddenProp, alwaysVisible],
   );
 
   const [headingId, setHeadingId] = useState<string>();
@@ -728,7 +520,7 @@
     autoFocusOnShow: autoFocusEnabled,
   });
   props = useDisclosureContent({ store, ...props });
-  props = useFocusable<TagName>({ ...props, focusable });
+  props = useFocusable({ ...props, focusable });
   props = usePortal({ portal, ...props, portalRef, preserveTabOrder });
 
   return props;
