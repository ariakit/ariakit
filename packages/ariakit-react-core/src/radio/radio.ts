--- conflicted
+++ resolved
@@ -1,13 +1,4 @@
-<<<<<<< HEAD
-import type { ChangeEvent, FocusEvent, MouseEvent } from "react";
-=======
-import type {
-  ElementType,
-  FocusEvent,
-  MouseEvent,
-  SyntheticEvent,
-} from "react";
->>>>>>> 2dd4a97a
+import type { ChangeEvent, ElementType, FocusEvent, MouseEvent } from "react";
 import { useEffect, useRef } from "react";
 import {
   disabledFromProps,
@@ -66,117 +57,6 @@
  * </RadioGroup>
  * ```
  */
-<<<<<<< HEAD
-export const useRadio = createHook<RadioOptions>(
-  ({ store, name, value, checked, ...props }) => {
-    const context = useRadioContext();
-    store = store || context;
-
-    const id = useId(props.id);
-
-    const ref = useRef<HTMLInputElement>(null);
-    const isChecked = useStoreState(
-      store,
-      (state) => checked ?? getIsChecked(value, state?.value),
-    );
-
-    // When the radio store has a default value, we need to update the active id
-    // to point to the checked element, otherwise it'll be the first item in the
-    // list. TODO: Maybe this could be done in the radio store directly?
-    useEffect(() => {
-      if (!id) return;
-      if (!isChecked) return;
-      const isActiveItem = store?.getState().activeId === id;
-      if (isActiveItem) return;
-      store?.setActiveId(id);
-    }, [store, isChecked, id]);
-
-    const onChangeProp = props.onChange;
-    const tagName = useTagName(ref, props.as || "input");
-    const nativeRadio = isNativeRadio(tagName, props.type);
-    const disabled = disabledFromProps(props);
-    // When the checked property is programmatically set on the change event, we
-    // need to schedule the element's property update, so the controlled
-    // isChecked state can be taken into account.
-    const [propertyUpdated, schedulePropertyUpdate] = useForceUpdate();
-
-    useEffect(() => {
-      const element = ref.current;
-      if (!element) return;
-      if (nativeRadio) return;
-      if (isChecked !== undefined) {
-        element.checked = isChecked;
-      }
-      if (name !== undefined) {
-        element.name = name;
-      }
-      if (value !== undefined) {
-        element.value = `${value}`;
-      }
-    }, [propertyUpdated, nativeRadio, isChecked, name, value]);
-
-    const onChange = useEvent((event: ChangeEvent<HTMLInputElement>) => {
-      if (disabled) {
-        event.preventDefault();
-        event.stopPropagation();
-        return;
-      }
-      if (!nativeRadio) {
-        event.currentTarget.checked = true;
-        schedulePropertyUpdate();
-      }
-      onChangeProp?.(event);
-      if (event.defaultPrevented) return;
-      store?.setValue(value);
-    });
-
-    const onClickProp = props.onClick;
-
-    const onClick = useEvent((event: MouseEvent<HTMLInputElement>) => {
-      onClickProp?.(event);
-      if (event.defaultPrevented) return;
-      if (nativeRadio) return;
-      // @ts-expect-error The onChange event expects a ChangeEvent, but here we
-      // need to pass a MouseEvent.
-      onChange(event);
-    });
-
-    const onFocusProp = props.onFocus;
-
-    const onFocus = useEvent((event: FocusEvent<HTMLInputElement>) => {
-      onFocusProp?.(event);
-      if (event.defaultPrevented) return;
-      if (!nativeRadio) return;
-      if (!store) return;
-      const { moves, activeId } = store.getState();
-      if (!moves) return;
-      if (id && activeId !== id) return;
-      onChange(event);
-    });
-
-    props = {
-      id,
-      role: !nativeRadio ? "radio" : undefined,
-      type: nativeRadio ? "radio" : undefined,
-      "aria-checked": isChecked,
-      ...props,
-      ref: useMergeRefs(ref, props.ref),
-      onChange,
-      onClick,
-      onFocus,
-    };
-
-    props = useCompositeItem({ store, clickOnEnter: !nativeRadio, ...props });
-
-    return {
-      name: nativeRadio ? name : undefined,
-      value: nativeRadio ? value : undefined,
-      checked: isChecked,
-      ...props,
-    };
-  },
-);
-=======
 export const useRadio = createHook<TagName, RadioOptions>(function useRadio({
   store,
   name,
@@ -230,7 +110,7 @@
     }
   }, [propertyUpdated, nativeRadio, isChecked, name, value]);
 
-  const onChange = useEvent((event: SyntheticEvent<HTMLType>) => {
+  const onChange = useEvent((event: ChangeEvent<HTMLType>) => {
     if (disabled) {
       event.preventDefault();
       event.stopPropagation();
@@ -251,6 +131,8 @@
     onClickProp?.(event);
     if (event.defaultPrevented) return;
     if (nativeRadio) return;
+    // @ts-expect-error The onChange event expects a ChangeEvent, but here we
+    // need to pass a MouseEvent.
     onChange(event);
   });
 
@@ -292,7 +174,6 @@
     ...props,
   });
 });
->>>>>>> 2dd4a97a
 
 /**
  * Renders a radio button element that's typically wrapped in a
@@ -347,11 +228,7 @@
   /**
    * Callback function that is called when the radio button state changes.
    */
-<<<<<<< HEAD
-  onChange?: BivariantCallback<(event: ChangeEvent<HTMLInputElement>) => void>;
-=======
-  onChange?: BivariantCallback<(event: SyntheticEvent<HTMLType>) => void>;
->>>>>>> 2dd4a97a
+  onChange?: BivariantCallback<(event: ChangeEvent<HTMLType>) => void>;
 }
 
 export type RadioProps<T extends ElementType = TagName> = Props<
