--- conflicted
+++ resolved
@@ -217,11 +217,8 @@
       if (!scrollingElement) return;
       scrollingElementRef.current = scrollingElement;
       const onWheel = () => {
-<<<<<<< HEAD
-=======
         // A wheel event is always initiated by the user, so we can disable the
         // autoSelect behavior without any additional checks.
->>>>>>> 9c91bc28
         canAutoSelectRef.current = false;
       };
       const onScroll = () => {
