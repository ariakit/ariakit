import { getDocument, matches } from "@ariakit/core/utils/dom";
import { invariant } from "@ariakit/core/utils/misc";
import { createDialogComponent } from "../dialog/dialog.js";
import type { PopoverOptions } from "../popover/popover.js";
import { usePopover } from "../popover/popover.js";
import { createComponent, createElement, createHook } from "../utils/system.js";
import type { As, Props } from "../utils/types.js";
import { useComboboxProviderContext } from "./combobox-context.js";
import type { ComboboxListOptions } from "./combobox-list.js";
import { useComboboxList } from "./combobox-list.js";

function isController(
  target: EventTarget | Element | null,
  ...ids: Array<string | undefined>
) {
  if (!target) return false;
  if ("id" in target) {
    const selector = ids
      .filter(Boolean)
      .map((id) => `[aria-controls~="${id}"]`)
      .join(", ");
    if (!selector) return false;
    return matches(target, selector);
  }
  return false;
}

/**
 * Returns props to create a `ComboboxPopover` component.
 * @see https://ariakit.org/components/combobox
 * @example
 * ```jsx
 * const store = useComboboxStore();
 * const props = useComboboxPopover({ store });
 * <Role {...props}>
 *   <ComboboxItem value="Item 1" />
 *   <ComboboxItem value="Item 2" />
 *   <ComboboxItem value="Item 3" />
 * </Role>
 * ```
 */
export const useComboboxPopover = createHook<ComboboxPopoverOptions>(
  ({
    store,
    modal,
    tabIndex,
    alwaysVisible,
    hideOnInteractOutside = true,
    ...props
  }) => {
    const context = useComboboxProviderContext();
    store = store || context;

    invariant(
      store,
      process.env.NODE_ENV !== "production" &&
        "ComboboxPopover must receive a `store` prop or be wrapped in a ComboboxProvider component.",
    );

    const baseElement = store.useState("baseElement");

    props = useComboboxList({ store, alwaysVisible, ...props });

    props = usePopover({
      store,
      modal,
      alwaysVisible,
      backdrop: false,
      autoFocusOnShow: false,
      autoFocusOnHide: false,
      finalFocus: baseElement,
      preserveTabOrderAnchor: null,
      ...props,
<<<<<<< HEAD
      getPersistentElements() {
        const elements = props.getPersistentElements?.() || [];
        if (!baseElement) return elements;
        const doc = getDocument(baseElement);
        const id = store?.getState()?.contentElement?.id;
        const id2 = store?.getState()?.baseElement?.id;
        if (!id) return [...elements, baseElement];
        const controlElements = doc?.querySelectorAll<HTMLElement>(
          `[aria-controls~="${id}"],[aria-controls="${id2}"]`,
        );
=======
      // When the combobox popover is modal, we make sure to include the
      // combobox input and all the combobox controls (cancel, disclosure) in
      // the list of persistent elements so they make part of the modal context,
      // allowing users to tab through them.
      getPersistentElements() {
        const elements = props.getPersistentElements?.() || [];
        if (!modal) return elements;
        if (!store) return elements;
        const { contentElement, baseElement } = store.getState();
        if (!baseElement) return elements;
        const doc = getDocument(baseElement);
        const selectors: string[] = [];
        if (contentElement?.id) {
          selectors.push(`[aria-controls~="${contentElement.id}"]`);
        }
        if (baseElement?.id) {
          selectors.push(`[aria-controls~="${baseElement.id}"]`);
        }
        if (!selectors.length) return [...elements, baseElement];
        const selector = selectors.join(",");
        const controlElements = doc.querySelectorAll<HTMLElement>(selector);
>>>>>>> 79ea2449
        return [...elements, ...controlElements];
      },
      // Make sure we don't hide the popover when the user interacts with the
      // combobox cancel or the combobox disclosure buttons. They will have the
      // aria-controls attribute pointing to either the combobox input or the
      // combobox popover elements.
      hideOnInteractOutside(event: Event) {
        const state = store?.getState();
        const contentId = state?.contentElement?.id;
        const baseId = state?.baseElement?.id;
        if (isController(event.target, contentId, baseId)) return false;
        const result =
          typeof hideOnInteractOutside === "function"
            ? hideOnInteractOutside(event)
            : hideOnInteractOutside;
        return result;
      },
    });

    return props;
  },
);

/**
 * Renders a combobox popover. The `role` prop is set to `listbox` by default,
 * but can be overriden by any other valid combobox popup role (`listbox`,
 * `menu`, `tree`, `grid` or `dialog`). The `aria-labelledby` prop is set to the
 * combobox input element's `id` by default.
 * @see https://ariakit.org/components/combobox
 * @example
 * ```jsx
 * <ComboboxProvider>
 *   <Combobox />
 *   <ComboboxPopover>
 *     <ComboboxItem value="Apple" />
 *     <ComboboxItem value="Banana" />
 *     <ComboboxItem value="Orange" />
 *   </ComboboxPopover>
 * </ComboboxProvider>
 * ```
 */
export const ComboboxPopover = createDialogComponent(
  createComponent<ComboboxPopoverOptions>((props) => {
    const htmlProps = useComboboxPopover(props);
    return createElement("div", htmlProps);
  }),
  useComboboxProviderContext,
);

if (process.env.NODE_ENV !== "production") {
  ComboboxPopover.displayName = "ComboboxPopover";
}

export interface ComboboxPopoverOptions<T extends As = "div">
  extends ComboboxListOptions<T>,
    Omit<PopoverOptions<T>, "store"> {}

export type ComboboxPopoverProps<T extends As = "div"> = Props<
  ComboboxPopoverOptions<T>
>;<|MERGE_RESOLUTION|>--- conflicted
+++ resolved
@@ -71,18 +71,6 @@
       finalFocus: baseElement,
       preserveTabOrderAnchor: null,
       ...props,
-<<<<<<< HEAD
-      getPersistentElements() {
-        const elements = props.getPersistentElements?.() || [];
-        if (!baseElement) return elements;
-        const doc = getDocument(baseElement);
-        const id = store?.getState()?.contentElement?.id;
-        const id2 = store?.getState()?.baseElement?.id;
-        if (!id) return [...elements, baseElement];
-        const controlElements = doc?.querySelectorAll<HTMLElement>(
-          `[aria-controls~="${id}"],[aria-controls="${id2}"]`,
-        );
-=======
       // When the combobox popover is modal, we make sure to include the
       // combobox input and all the combobox controls (cancel, disclosure) in
       // the list of persistent elements so they make part of the modal context,
@@ -104,7 +92,6 @@
         if (!selectors.length) return [...elements, baseElement];
         const selector = selectors.join(",");
         const controlElements = doc.querySelectorAll<HTMLElement>(selector);
->>>>>>> 79ea2449
         return [...elements, ...controlElements];
       },
       // Make sure we don't hide the popover when the user interacts with the
