<<<<<<< HEAD
import type { KeyboardEvent } from "react";
=======
import type { ElementType, FocusEvent, KeyboardEvent } from "react";
>>>>>>> e06764f8
import { useRef } from "react";
import { invariant } from "@ariakit/core/utils/misc";
import { isHidden } from "../disclosure/disclosure-content.js";
import type { DisclosureContentOptions } from "../disclosure/disclosure-content.js";
import {
  useAttribute,
  useEvent,
  useId,
  useMergeRefs,
  useWrapElement,
} from "../utils/hooks.js";
<<<<<<< HEAD
import { createComponent, createElement, createHook } from "../utils/system.js";
import type { As, Options, Props } from "../utils/types.js";
=======
import { createElement, createHook, forwardRef } from "../utils/system.js";
import type { Props } from "../utils/types.js";
>>>>>>> e06764f8
import {
  ComboboxScopedContextProvider,
  useComboboxProviderContext,
} from "./combobox-context.js";
import type { ComboboxStore } from "./combobox-store.js";

const TagName = "div" satisfies ElementType;
type TagName = typeof TagName;
type HTMLType = HTMLElementTagNameMap[TagName];

/**
 * Returns props to create a `ComboboxList` component.
 * @see https://ariakit.org/components/combobox
 * @example
 * ```jsx
 * const store = useComboboxStore();
 * const props = useComboboxList({ store });
 * <Role {...props}>
 *   <ComboboxItem value="Item 1" />
 *   <ComboboxItem value="Item 2" />
 *   <ComboboxItem value="Item 3" />
 * </Role>
 * ```
 */
<<<<<<< HEAD
export const useComboboxList = createHook<ComboboxListOptions>(
  ({ store, alwaysVisible, ...props }) => {
=======
export const useComboboxList = createHook<TagName, ComboboxListOptions>(
  function useComboboxList({
    store,
    focusable = true,
    alwaysVisible,
    ...props
  }) {
>>>>>>> e06764f8
    const context = useComboboxProviderContext();
    store = store || context;

    invariant(
      store,
      process.env.NODE_ENV !== "production" &&
        "ComboboxList must receive a `store` prop or be wrapped in a ComboboxProvider component.",
    );

    const ref = useRef<HTMLType>(null);
    const id = useId(props.id);

    const onKeyDownProp = props.onKeyDown;

    const onKeyDown = useEvent((event: KeyboardEvent<HTMLType>) => {
      onKeyDownProp?.(event);
      if (event.defaultPrevented) return;
      if (event.key === "Escape") {
        store?.move(null);
      }
    });

<<<<<<< HEAD
=======
    // VoiceOver on Safari doesn't work well with combobox widgets using the
    // aria-activedescedant attribute. So, when the list receives keyboard
    // focus, which usually happens when using VO keys to navigate to the
    // listbox, we temporarily disable virtual focus until the listbox loses
    // focus.
    const restoreVirtualFocus = useRef(false);
    const onFocusVisibleProp = props.onFocusVisible;

    const onFocusVisible = useEvent((event: FocusEvent<HTMLType>) => {
      onFocusVisibleProp?.(event);
      if (event.defaultPrevented) return;
      if (event.type !== "focus") return;
      if (!store) return;
      const { virtualFocus } = store.getState();
      if (!virtualFocus) return;
      const { relatedTarget, currentTarget } = event;
      if (relatedTarget && currentTarget.contains(relatedTarget)) return;
      restoreVirtualFocus.current = true;
      store.setState("virtualFocus", false);
    });

    const onBlurProp = props.onBlur;

    const onBlur = useEvent((event: FocusEvent<HTMLType>) => {
      onBlurProp?.(event);
      if (event.defaultPrevented) return;
      if (!restoreVirtualFocus.current) return;
      if (!isFocusEventOutside(event)) return;
      restoreVirtualFocus.current = false;
      store?.setState("virtualFocus", true);
    });

>>>>>>> e06764f8
    props = useWrapElement(
      props,
      (element) => (
        <ComboboxScopedContextProvider value={store}>
          {element}
        </ComboboxScopedContextProvider>
      ),
      [store],
    );

    const mounted = store.useState("mounted");
    const hidden = isHidden(mounted, props.hidden, alwaysVisible);
    const style = hidden ? { ...props.style, display: "none" } : props.style;

    const multiSelectable = store.useState((state) =>
      Array.isArray(state.selectedValue),
    );
    const role = useAttribute(ref, "role", props.role);
    const isCompositeRole =
      role === "listbox" || role === "tree" || role === "grid";
    const ariaMultiSelectable = isCompositeRole
      ? multiSelectable || undefined
      : undefined;

    props = {
      id,
      hidden,
      role: "listbox",
      "aria-multiselectable": ariaMultiSelectable,
      ...props,
      ref: useMergeRefs(id ? store.setContentElement : null, ref, props.ref),
      style,
      onKeyDown,
    };

    return props;
  },
);

/**
 * Renders a combobox list. The `role` prop is set to `listbox` by default, but
 * can be overriden by any other valid combobox popup role (`listbox`, `menu`,
 * `tree`, `grid` or `dialog`).
 * @see https://ariakit.org/components/combobox
 * @example
 * ```jsx {3-7}
 * <ComboboxProvider>
 *   <Combobox />
 *   <ComboboxList>
 *     <ComboboxItem value="Apple" />
 *     <ComboboxItem value="Banana" />
 *     <ComboboxItem value="Orange" />
 *   </ComboboxList>
 * </ComboboxProvider>
 * ```
 */
export const ComboboxList = forwardRef(function ComboboxList(
  props: ComboboxListProps,
) {
  const htmlProps = useComboboxList(props);
  return createElement(TagName, htmlProps);
});

<<<<<<< HEAD
if (process.env.NODE_ENV !== "production") {
  ComboboxList.displayName = "ComboboxList";
}

export interface ComboboxListOptions<T extends As = "div">
  extends Options<T>,
=======
export interface ComboboxListOptions<T extends ElementType = TagName>
  extends FocusableOptions<T>,
>>>>>>> e06764f8
    Pick<DisclosureContentOptions, "alwaysVisible"> {
  /**
   * Object returned by the
   * [`useComboboxStore`](https://ariakit.org/reference/use-combobox-store)
   * hook. If not provided, the closest
   * [`ComboboxProvider`](https://ariakit.org/reference/combobox-provider)
   * component's context will be used.
   */
  store?: ComboboxStore;
}

export type ComboboxListProps<T extends ElementType = TagName> = Props<
  T,
  ComboboxListOptions<T>
>;<|MERGE_RESOLUTION|>--- conflicted
+++ resolved
@@ -1,10 +1,6 @@
-<<<<<<< HEAD
-import type { KeyboardEvent } from "react";
-=======
-import type { ElementType, FocusEvent, KeyboardEvent } from "react";
->>>>>>> e06764f8
+import type { ElementType, KeyboardEvent } from "react";
 import { useRef } from "react";
-import { invariant } from "@ariakit/core/utils/misc";
+import { invariant, removeUndefinedValues } from "@ariakit/core/utils/misc";
 import { isHidden } from "../disclosure/disclosure-content.js";
 import type { DisclosureContentOptions } from "../disclosure/disclosure-content.js";
 import {
@@ -14,13 +10,8 @@
   useMergeRefs,
   useWrapElement,
 } from "../utils/hooks.js";
-<<<<<<< HEAD
-import { createComponent, createElement, createHook } from "../utils/system.js";
-import type { As, Options, Props } from "../utils/types.js";
-=======
 import { createElement, createHook, forwardRef } from "../utils/system.js";
-import type { Props } from "../utils/types.js";
->>>>>>> e06764f8
+import type { Options, Props } from "../utils/types.js";
 import {
   ComboboxScopedContextProvider,
   useComboboxProviderContext,
@@ -45,18 +36,8 @@
  * </Role>
  * ```
  */
-<<<<<<< HEAD
-export const useComboboxList = createHook<ComboboxListOptions>(
-  ({ store, alwaysVisible, ...props }) => {
-=======
 export const useComboboxList = createHook<TagName, ComboboxListOptions>(
-  function useComboboxList({
-    store,
-    focusable = true,
-    alwaysVisible,
-    ...props
-  }) {
->>>>>>> e06764f8
+  function useComboboxList({ store, alwaysVisible, ...props }) {
     const context = useComboboxProviderContext();
     store = store || context;
 
@@ -79,41 +60,6 @@
       }
     });
 
-<<<<<<< HEAD
-=======
-    // VoiceOver on Safari doesn't work well with combobox widgets using the
-    // aria-activedescedant attribute. So, when the list receives keyboard
-    // focus, which usually happens when using VO keys to navigate to the
-    // listbox, we temporarily disable virtual focus until the listbox loses
-    // focus.
-    const restoreVirtualFocus = useRef(false);
-    const onFocusVisibleProp = props.onFocusVisible;
-
-    const onFocusVisible = useEvent((event: FocusEvent<HTMLType>) => {
-      onFocusVisibleProp?.(event);
-      if (event.defaultPrevented) return;
-      if (event.type !== "focus") return;
-      if (!store) return;
-      const { virtualFocus } = store.getState();
-      if (!virtualFocus) return;
-      const { relatedTarget, currentTarget } = event;
-      if (relatedTarget && currentTarget.contains(relatedTarget)) return;
-      restoreVirtualFocus.current = true;
-      store.setState("virtualFocus", false);
-    });
-
-    const onBlurProp = props.onBlur;
-
-    const onBlur = useEvent((event: FocusEvent<HTMLType>) => {
-      onBlurProp?.(event);
-      if (event.defaultPrevented) return;
-      if (!restoreVirtualFocus.current) return;
-      if (!isFocusEventOutside(event)) return;
-      restoreVirtualFocus.current = false;
-      store?.setState("virtualFocus", true);
-    });
-
->>>>>>> e06764f8
     props = useWrapElement(
       props,
       (element) => (
@@ -149,7 +95,7 @@
       onKeyDown,
     };
 
-    return props;
+    return removeUndefinedValues(props);
   },
 );
 
@@ -177,18 +123,9 @@
   return createElement(TagName, htmlProps);
 });
 
-<<<<<<< HEAD
-if (process.env.NODE_ENV !== "production") {
-  ComboboxList.displayName = "ComboboxList";
-}
-
-export interface ComboboxListOptions<T extends As = "div">
-  extends Options<T>,
-=======
 export interface ComboboxListOptions<T extends ElementType = TagName>
-  extends FocusableOptions<T>,
->>>>>>> e06764f8
-    Pick<DisclosureContentOptions, "alwaysVisible"> {
+  extends Options,
+    Pick<DisclosureContentOptions<T>, "alwaysVisible"> {
   /**
    * Object returned by the
    * [`useComboboxStore`](https://ariakit.org/reference/use-combobox-store)
