--- conflicted
+++ resolved
@@ -4,11 +4,6 @@
 import {
   type Accessor,
   type JSX,
-<<<<<<< HEAD
-  type ValidComponent,
-  createUniqueId,
-} from "solid-js";
-=======
   mergeProps as _mergeProps,
   createUniqueId,
   splitProps,
@@ -86,7 +81,6 @@
     rest,
   ] as unknown as ExtractPropsWithDefaultsReturn<P, D>;
 }
->>>>>>> 920cb432
 
 /**
  * Generates a unique ID.
@@ -191,32 +185,6 @@
   };
 }
 
-<<<<<<< HEAD
-/**
- * Passes metadata props around without leaking them to the DOM.
- */
-export function extractMetadataProps<T, K extends keyof any>(
-  props: {
-    onLoadedMetadata?: JSX.HTMLAttributes<any>["onLoadedMetadata"] & {
-      [key in K]?: T;
-    };
-  },
-  key: K,
-  value: T,
-) {
-  const parent = props.onLoadedMetadata;
-
-  const onLoadedMetadata = () => {
-    return Object.assign(() => {}, { ...parent, [key]: value });
-  };
-
-  return [
-    typeof parent === "function"
-      ? parent?.[key]
-      : parent?.[0](key, parent?.[1]),
-    { onLoadedMetadata },
-  ] as const;
-=======
 function expandDollarGetters<T extends JSX.HTMLAttributes<any>>(props: T) {
   for (const key in props) {
     if (key.startsWith("$")) {
@@ -244,5 +212,30 @@
 ) {
   expandDollarGetters(base);
   return combineProps([base, overrides], { reverseEventHandlers: true }) as T;
->>>>>>> 920cb432
+}
+
+/**
+ * Passes metadata props around without leaking them to the DOM.
+ */
+export function extractMetadataProps<T, K extends keyof any>(
+  props: {
+    onLoadedMetadata?: JSX.HTMLAttributes<any>["onLoadedMetadata"] & {
+      [key in K]?: T;
+    };
+  },
+  key: K,
+  value: T,
+) {
+  const parent = props.onLoadedMetadata;
+
+  const onLoadedMetadata = () => {
+    return Object.assign(() => {}, { ...parent, [key]: value });
+  };
+
+  return [
+    typeof parent === "function"
+      ? parent?.[key]
+      : parent?.[0](key, parent?.[1]),
+    { onLoadedMetadata },
+  ] as const;
 }