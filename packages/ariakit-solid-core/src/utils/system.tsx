import type { AnyObject, EmptyObject } from "@ariakit/core/utils/types";
import { combineProps } from "@solid-primitives/props";
import {
  type Accessor,
  type Component,
  type ComponentProps,
  type JSX,
  type ValidComponent,
  createComponent,
  createMemo,
  mergeProps,
  sharedConfig,
  splitProps,
  untrack,
} from "solid-js";
import { SVGElements, getNextElement, spread } from "solid-js/web";
import { extractAs } from "./__as.tsx";
import { type PropsSink, isPropsProxy, withPropsSink } from "./__props.ts";
import type { HTMLProps, Hook, Options, Props } from "./types.ts";

/**
 * **This is an Ariakit Solid stub.** Original docs below.
 *
 * The same as `React.forwardRef` but passes the `ref` as a prop and returns a
 * component with the same generic type.
 */
export function forwardRef<T extends Component<any>>(component: T) {
  return component;
}

/**
 * Creates a Solid component instance that supports the `render` and
 * `wrapInstance` props.
 */
export function createElement(
  Component: ValidComponent,
  props: Props<ValidComponent, Options>,
) {
<<<<<<< HEAD
  // TODO: consider adding a dev-only runtime check to clarify that
  // the JSX.Element type is only accepted through `As`, so that
  // the error is not a vague "value is not a function" error.
  const [features, rest] = splitProps(props, ["render", "wrapInstance"]);
  const withRender = () => (
    // TODO: replace with LazyDynamic?
    <Dynamic
      {...rest}
      component={(features.render as ValidComponent) ?? Component}
    />
  );
  let tree = withRender;
  if (features.wrapInstance) {
    for (const element of features.wrapInstance) {
      const children = tree;
      tree = () => (
        // TODO: replace with LazyDynamic?
        <Dynamic component={element as ValidComponent}>{children()}</Dynamic>
      );
=======
  let tree = () => {
    const resolvedComponent = () =>
      (extractAs(props.render)?.component ??
        props.render ??
        Component) as ValidComponent;

    const resolvedProps = () => {
      const asProps = extractAs(props.render)?.props;
      const propsEmpty =
        !isPropsProxy(props) && Object.keys(props).length === 0;
      // This is necessary in nested renders, e.g.
      // <Component
      //   render={<As
      //     component={Role.div}
      //     render={...}
      //   />}
      // />
      const propsWithoutRender =
        "render" in props ? splitProps(props, ["render"])[1] : props;
      return (
        !propsEmpty && asProps
          ? // TODO: look into potential combineProps optimizations when none are proxies, etc
            combineProps([propsWithoutRender, asProps], {
              reverseEventHandlers: true,
            })
          : (asProps ?? props)
      ) as any;
    };

    return createDynamic(resolvedComponent, resolvedProps);
  };
  // TODO: should this be reactive?
  if (props.wrapInstance) {
    for (const wrapper of props.wrapInstance) {
      const children = tree;
      tree = () =>
        createComponent(wrapper as Component, {
          get children() {
            return children();
          },
        });
>>>>>>> 5e7394ae
    }
  }
  return tree();
}

/**
 * **This is an Ariakit Solid stub.** Original docs below.
 *
 * Creates a component hook that accepts props and returns props so they can be
 * passed to a React element.
 */
export function createHook<
  T extends ValidComponent,
  P extends AnyObject = EmptyObject,
>(useProps: (props: PropsSink<Props<T, P>>) => HTMLProps<T, P>) {
  const useRole = (props: Props<T, P>) => withPropsSink(props, useProps);
  return useRole as Hook<T, P>;
}

// create dynamic
// --------------

// Temporary hack until this lands: https://github.com/solidjs/solid/pull/2422

const SVG_NAMESPACE = "http://www.w3.org/2000/svg";
function _createElement(
  tagName: string,
  isSVG = false,
): HTMLElement | SVGElement {
  return isSVG
    ? document.createElementNS(SVG_NAMESPACE, tagName)
    : document.createElement(tagName);
}
export function createDynamic<T extends ValidComponent>(
  component: () => T,
  props: ComponentProps<T> | Accessor<ComponentProps<T>>,
): JSX.Element {
  // biome-ignore lint/complexity/noBannedTypes: hack
  const cached = createMemo<Function | string>(component);
  const resolvedProps = typeof props === "function" ? mergeProps(props) : props;
  return createMemo(() => {
    const component = cached();
    switch (typeof component) {
      case "function":
        return untrack(() => component(resolvedProps));

      case "string": {
        const isSvg = SVGElements.has(component);
        const el = sharedConfig.context
          ? getNextElement()
          : _createElement(component, isSvg);
        spread(el, resolvedProps, isSvg);
        return el;
      }

      default:
        break;
    }
  }) as unknown as JSX.Element;
}<|MERGE_RESOLUTION|>--- conflicted
+++ resolved
@@ -36,27 +36,6 @@
   Component: ValidComponent,
   props: Props<ValidComponent, Options>,
 ) {
-<<<<<<< HEAD
-  // TODO: consider adding a dev-only runtime check to clarify that
-  // the JSX.Element type is only accepted through `As`, so that
-  // the error is not a vague "value is not a function" error.
-  const [features, rest] = splitProps(props, ["render", "wrapInstance"]);
-  const withRender = () => (
-    // TODO: replace with LazyDynamic?
-    <Dynamic
-      {...rest}
-      component={(features.render as ValidComponent) ?? Component}
-    />
-  );
-  let tree = withRender;
-  if (features.wrapInstance) {
-    for (const element of features.wrapInstance) {
-      const children = tree;
-      tree = () => (
-        // TODO: replace with LazyDynamic?
-        <Dynamic component={element as ValidComponent}>{children()}</Dynamic>
-      );
-=======
   let tree = () => {
     const resolvedComponent = () =>
       (extractAs(props.render)?.component ??
@@ -98,7 +77,6 @@
             return children();
           },
         });
->>>>>>> 5e7394ae
     }
   }
   return tree();
