--- conflicted
+++ resolved
@@ -21,10 +21,6 @@
     "lint": "eslint . --ext js,ts,tsx",
     "clean": "node ../../scripts/build/clean.js",
     "build": "node ../../scripts/build/build.js",
-<<<<<<< HEAD
-    "keys": "exit 0",
-=======
->>>>>>> 4a0ae413
     "docs": "exit 0",
     "preversion": "yarn lint && yarn test && yarn build",
     "postpublish": "yarn clean"
