import {
  MutableRefObject,
  RefCallback,
  useContext,
  useEffect,
  useRef,
  useState,
} from "react";
import { getDocument } from "ariakit-utils/dom";
import { isFocusEventOutside } from "ariakit-utils/events";
import {
  disableFocusIn,
  getNextTabbable,
  getPreviousTabbable,
  restoreFocusIn,
} from "ariakit-utils/focus";
import {
  useForkRef,
  useSafeLayoutEffect,
  useWrapElement,
} from "ariakit-utils/hooks";
import { setRef } from "ariakit-utils/misc";
import {
  createComponent,
  createElement,
  createHook,
} from "ariakit-utils/system";
import { As, Options, Props } from "ariakit-utils/types";
import { createPortal } from "react-dom";
import { FocusTrap } from "../focus-trap";
import { PortalContext } from "./portal-context";

function getRootElement(element?: Element | null) {
  return getDocument(element).body;
}

function getPortalElement(
  element: HTMLElement,
  portalElement: PortalOptions["portalElement"]
) {
  if (!portalElement) {
    return getDocument(element).createElement("div");
  }
  if (typeof portalElement === "function") {
    return portalElement(element);
  }
  return portalElement;
}

function getRandomId(prefix = "id") {
  return `${prefix ? `${prefix}-` : ""}${Math.random()
    .toString(36)
    .substr(2, 6)}`;
}

/**
 * A component hook that returns props that can be passed to `Role` or any other
 * Ariakit component to render an element using `ReactDOM.createPortal`.
 * @see https://ariakit.org/components/portal
 * @example
 * ```jsx
 * const props = usePortal();
 * <Role {...props}>Content</Role>
 * ```
 */
export const usePortal = createHook<PortalOptions>(
  ({ preserveTabOrder, portalElement, portalRef, portal = true, ...props }) => {
    const ref = useRef<HTMLDivElement>(null);
    const refProp = useForkRef(ref, props.ref);
    const context = useContext(PortalContext);
    const [portalNode, setPortalNode] = useState<HTMLElement | null>(null);

    const beforeOutsideRef = useRef<HTMLButtonElement>(null);
    const beforeInsideRef = useRef<HTMLSpanElement>(null);
    const afterInsideRef = useRef<HTMLButtonElement>(null);
    const afterOutsideRef = useRef<HTMLButtonElement>(null);

    // Create the portal node and attach it to the DOM.
    useSafeLayoutEffect(() => {
      const element = ref.current;
      if (!element) return;
      if (!portal) return;
      const portalEl = getPortalElement(element, portalElement);
      // TODO: Warn about portals as the document.body element.
      if (!portalEl) return;
      // If the portal element is not in the DOM, append it to the root element,
      // which can be either the parent portal or the document.body element,
      // that's returned by the getRootElement function.
      const isPortalInDocument = portalEl.isConnected;
      if (!isPortalInDocument) {
        const rootElement = context || getRootElement(element);
        rootElement.appendChild(portalEl);
      }
      // If the portal element doesn't have an id already, set one.
      if (!portalEl.id) {
        // Use the element's id so rendering <Portal id="some-id" /> will
        // produce predictable results.
        portalEl.id = element.id ? `${element.id}-portal` : getRandomId();
      }
      // Set the internal portal node state and the portalRef prop.
      setPortalNode(portalEl);
      setRef(portalRef, portalEl);
      // If the portal element was already in the document, we don't need to
      // remove it when the element is unmounted, so we just return.
      if (isPortalInDocument) return;
      // Otherwise, we need to remove the portal from the DOM.
      return () => {
        portalEl.remove();
        setPortalNode(null);
        setRef(portalRef, null);
      };
    }, [portal, portalElement, context, portalRef]);

    useEffect(() => {
      if (!portalNode) return;
      if (!preserveTabOrder) return;
      // When preserveTabOrder is true, make sure elements inside the portal
      // element are tabbable only when the portal has already been focused,
      // either by tabbing into a focus trap element outside or using the mouse.
      const onFocus = (event: FocusEvent) => {
        if (isFocusEventOutside(event)) {
          const focusing = event.type === "focusin";
          const manageFocus = focusing ? restoreFocusIn : disableFocusIn;
          manageFocus(portalNode, true);
        }
      };
      // Listen to the event on the capture phase so they run before the focus
      // trap elements onFocus prop is called.
      portalNode.addEventListener("focusin", onFocus, true);
      portalNode.addEventListener("focusout", onFocus, true);
      return () => {
        portalNode.removeEventListener("focusin", onFocus, true);
        portalNode.removeEventListener("focusout", onFocus, true);
      };
    }, [portalNode, preserveTabOrder]);

    props = useWrapElement(
      props,
      (element) => {
        element = (
<<<<<<< HEAD
=======
          // While the portal node is not in the DOM, we need to pass the
          // current context to the portal context, otherwise it's going to
          // reset to the body element on nested portals.
>>>>>>> 0d371254
          <PortalContext.Provider value={portalNode || context}>
            {element}
          </PortalContext.Provider>
        );

        if (!portal) return element;

        if (!portalNode) {
          // If the element should be rendered within a portal, but the portal
          // node is not yet in the DOM, we'll return an empty div element. We
          // assign the id to the element so we can use it to set the portal id
          // later on. We're using position: fixed here so that the browser
          // doesn't add margin to the element when setting gap on a parent
          // element.
          return (
            <span ref={refProp} id={props.id} style={{ position: "fixed" }} />
          );
        }

        element = (
          <>
            {preserveTabOrder && portalNode && (
              <FocusTrap
                ref={beforeInsideRef}
                onFocus={(event) => {
                  if (isFocusEventOutside(event, portalNode)) {
                    getNextTabbable()?.focus();
                  } else {
                    beforeOutsideRef.current?.focus();
                  }
                }}
              />
            )}
            {element}
            {preserveTabOrder && portalNode && (
              <FocusTrap
                ref={afterInsideRef}
                onFocus={(event) => {
                  if (isFocusEventOutside(event, portalNode)) {
                    getPreviousTabbable()?.focus();
                  } else {
                    afterOutsideRef.current?.focus();
                  }
                }}
              />
            )}
          </>
        );

        if (portalNode) {
          element = createPortal(element, portalNode);
        }

        element = (
          <>
            {preserveTabOrder && portalNode && (
              <FocusTrap
                ref={beforeOutsideRef}
                onFocus={(event) => {
                  if (isFocusEventOutside(event, portalNode)) {
                    beforeInsideRef.current?.focus();
                  } else {
                    getPreviousTabbable()?.focus();
                  }
                }}
              />
            )}
            {preserveTabOrder && (
              // We're using position: fixed here so that the browser doesn't
              // add margin to the element when setting gap on a parent element.
              <span aria-owns={portalNode?.id} style={{ position: "fixed" }} />
            )}
            {element}
            {preserveTabOrder && portalNode && (
              <FocusTrap
                ref={afterOutsideRef}
                onFocus={(event) => {
                  if (isFocusEventOutside(event, portalNode)) {
                    afterInsideRef.current?.focus();
                  } else {
                    getNextTabbable()?.focus();
                  }
                }}
              />
            )}
          </>
        );

        return element;
      },
      [portalNode, context, portal, props.id, preserveTabOrder]
    );

    props = {
      ...props,
      ref: refProp,
    };

    return props;
  }
);

/**
 * A component that renders an element using `ReactDOM.createPortal`.
 * @see https://ariakit.org/components/portal
 * @example
 * ```jsx
 * <Portal>Content</Portal>
 * ```
 */
export const Portal = createComponent<PortalOptions>((props) => {
  const htmlProps = usePortal(props);
  return createElement("div", htmlProps);
});

export type PortalOptions<T extends As = "div"> = Options<T> & {
  /**
   * When enabled, `preserveTabOrder` will keep the DOM element's tab order the
   * same as the order in which the `Portal` component was mounted in the React
   * tree.
   * @default false
   */
  preserveTabOrder?: boolean;
  /**
   * `portalRef` is similar to `ref` but is scoped to the portal node. It's
   * useful when you need to be informed when the portal element is appended to
   * the DOM or removed from the DOM.
   * @example
   * const [portalElement, setPortalElement] = useState(null);
   * <Portal portalRef={setPortalElement} />;
   */
  portalRef?: RefCallback<HTMLElement> | MutableRefObject<HTMLElement>;
  /**
   * Determines whether the element should be rendered as a React Portal.
   * @default true
   */
  portal?: boolean;
  /**
   * An HTML element or a memoized callback function that returns an HTML
   * element to be used as the portal element. By default, the portal element
   * will be a `div` element appended to the `document.body`.
   * @default HTMLDivElement
   * @example
   * const [portal, setPortal] = useState(null);
   * <Portal portalElement={portal} />;
   * <div ref={setPortal} />;
   * @example
   * const getPortalElement = useCallback(() => {
   *   const div = document.createElement("div");
   *   const portalRoot = document.getElementById("portal-root");
   *   portalRoot.appendChild(div);
   *   return div;
   * }, []);
   * <Portal portalElement={getPortalElement} />;
   */
  portalElement?:
    | ((element: HTMLElement) => HTMLElement | null)
    | HTMLElement
    | null;
};

export type PortalProps<T extends As = "div"> = Props<PortalOptions<T>>;<|MERGE_RESOLUTION|>--- conflicted
+++ resolved
@@ -138,12 +138,9 @@
       props,
       (element) => {
         element = (
-<<<<<<< HEAD
-=======
           // While the portal node is not in the DOM, we need to pass the
           // current context to the portal context, otherwise it's going to
           // reset to the body element on nested portals.
->>>>>>> 0d371254
           <PortalContext.Provider value={portalNode || context}>
             {element}
           </PortalContext.Provider>
