@import url("../../../button/__examples__/button/style.css");

.menu {
  @apply
    relative
    z-50
    flex
    w-[250px]
    flex-col
    rounded-lg
    border
    border-solid
    border-canvas-4
    bg-canvas-4
    p-2
    text-canvas-4
    outline-none
    drop-shadow
    dark:border-canvas-4-dark
    dark:bg-canvas-4-dark
    dark:text-canvas-4-dark
    dark:drop-shadow-dark;
}

.menu-arrow svg {
  @apply
    fill-canvas-4
    stroke-canvas-4
    dark:fill-canvas-4-dark
    dark:stroke-canvas-4-dark;
}

.menu-item {
  @apply
    flex
    cursor-default
    scroll-m-2
    items-center
    gap-2
    rounded
    p-2
    outline-none
<<<<<<< HEAD
    hover:bg-primary-1-hover
    active-item:bg-primary-2
    active-item:text-primary-2
    dark:hover:bg-primary-1-dark-hover
=======
    active-item:bg-primary-2
    active-item:text-primary-2
>>>>>>> 119321d9
    dark:active-item:bg-primary-2-dark
    dark:active-item:text-primary-2-dark;
}<|MERGE_RESOLUTION|>--- conflicted
+++ resolved
@@ -40,15 +40,8 @@
     rounded
     p-2
     outline-none
-<<<<<<< HEAD
-    hover:bg-primary-1-hover
     active-item:bg-primary-2
     active-item:text-primary-2
-    dark:hover:bg-primary-1-dark-hover
-=======
-    active-item:bg-primary-2
-    active-item:text-primary-2
->>>>>>> 119321d9
     dark:active-item:bg-primary-2-dark
     dark:active-item:text-primary-2-dark;
 }