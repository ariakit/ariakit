--- conflicted
+++ resolved
@@ -107,15 +107,12 @@
     props = useHovercard({
       state,
       initialFocusRef,
-<<<<<<< HEAD
-=======
       // When the `autoFocusOnShow` prop is set to `true` (default), we'll only
       // move focus to the menu when there's an initialFocusRef set or the menu
       // is modal. Otherwise, users would have to manually call
       // state.setAutoFocusOnShow(true) every time they want to open the menu.
       // This differs from the usual dialog behavior that would automatically
       // focus on the dialog container when no initialFocusRef is set.
->>>>>>> 57d6b880
       autoFocusOnShow: autoFocusOnShow
         ? !!initialFocusRef || !!props.initialFocusRef || !!props.modal
         : state.autoFocusOnShow || !!props.modal,
