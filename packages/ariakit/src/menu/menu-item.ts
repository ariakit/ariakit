<<<<<<< HEAD
import { MouseEvent, useCallback } from "react";
import { useEventCallback } from "ariakit-utils/hooks";
=======
import { Context, MouseEvent, useCallback } from "react";
import { useBooleanEventCallback, useEventCallback } from "ariakit-utils/hooks";
>>>>>>> 1bf903f9
import { createMemoComponent, useStore } from "ariakit-utils/store";
import { createElement, createHook } from "ariakit-utils/system";
import { As, BooleanOrCallback, Props } from "ariakit-utils/types";
import {
  CompositeHoverOptions,
  useCompositeHover,
} from "../composite/composite-hover";
import {
  CompositeItemOptions,
  useCompositeItem,
} from "../composite/composite-item";
import { MenuBarContext, MenuContext, hasExpandedMenuButton } from "./__utils";
import { MenuBarState } from "./menu-bar-state";
import { MenuState } from "./menu-state";

/**
 * A component hook that returns props that can be passed to `Role` or any other
 * Ariakit component to render a menu item.
 * @see https://ariakit.org/components/menu
 * @example
 * ```jsx
 * const state = useMenuState();
 * const undo = useMenuItem({ state });
 * const redo = useMenuItem({ state });
 * <MenuButton state={state}>Edit</MenuButton>
 * <Menu state={state}>
 *   <Role {...undo}>Undo</Role>
 *   <Role {...redo}>Redo</Role>
 * </Menu>
 * ```
 */
export const useMenuItem = createHook<MenuItemOptions>(
  ({
    state,
    hideOnClick = true,
    preventScrollOnKeyDown = true,
    focusOnHover,
    ...props
  }) => {
    // Use MenuBar state as a fallback.
    const menuBarState = useStore(state || MenuBarContext, ["items"]);
    state =
      useStore(state || (MenuContext as any), ["move", "hideAll"]) ||
      menuBarState;

    const onClickProp = useEventCallback(props.onClick);
    const hideOnClickProp = useBooleanEventCallback(hideOnClick);
    const hideMenu = state && "hideAll" in state ? state.hideAll : undefined;
    const isWithinMenu = !!hideMenu;

    const onClick = useCallback(
      (event: MouseEvent<HTMLDivElement>) => {
        onClickProp(event);
        if (event.defaultPrevented) return;
        if (!hideMenu) return;
        // If this item is also a menu button, we don't want to hide the menu.
        const popupType = event.currentTarget.getAttribute("aria-haspopup");
        if (popupType === "menu") return;
        if (!hideOnClickProp(event)) return;
        hideMenu();
      },
      [onClickProp, hideOnClick, hideMenu]
    );

    props = {
      role: "menuitem",
      ...props,
      onClick,
    };

    props = useCompositeItem({ state, preventScrollOnKeyDown, ...props });

    props = useCompositeHover({
      state,
      ...props,
      focusOnHover: (event) => {
        if (typeof focusOnHover === "function") return focusOnHover(event);
        if (focusOnHover != null) return focusOnHover;
        // The menu container should be focused on mouseleave only if the menu
        // item is inside a menu, not a menu bar.
        if (event.type === "mouseleave") return isWithinMenu;
        if (isWithinMenu) {
          // If the menu item is also a submenu button, we should move actual
          // DOM focus to it so that the submenu will not close when the user
          // moves the cursor back to the menu button.
          if (event.currentTarget.hasAttribute("aria-expanded")) {
            event.currentTarget.focus();
          }
          return true;
        }
        // If the menu item is inside a menu bar, we should move DOM focus to
        // the menu item if there's another expanded menu button inside the menu
        // bar. Without this, the visible menus in the menu bar wouldn't close.
        else if (hasExpandedMenuButton(state?.items, event.currentTarget)) {
          event.currentTarget.focus();
          return true;
        }
        return false;
      },
    });

    return props;
  }
);

/**
 * A component that renders a menu item.
 * @see https://ariakit.org/components/menu
 * @example
 * ```jsx
 * const menu = useMenuState();
 * <MenuButton state={menu}>Edit</MenuButton>
 * <Menu state={menu}>
 *   <MenuItem>Undo</MenuItem>
 *   <MenuItem>Redo</MenuItem>
 * </Menu>
 * ```
 */
export const MenuItem = createMemoComponent<MenuItemOptions>((props) => {
  const htmlProps = useMenuItem(props);
  return createElement("div", htmlProps);
});

export type MenuItemOptions<T extends As = "div"> = Omit<
  CompositeItemOptions<T>,
  "state" | "preventScrollOnKeyDown"
> &
  Omit<CompositeHoverOptions<T>, "state"> & {
    /**
     * Object returned by the `useMenuBarState` or `useMenuState` hooks. If not
     * provided, the parent `Menu` or `MenuBar` components' context will be
     * used.
     */
    state?: MenuBarState | MenuState;
    /**
     * Whether to hide the menu when the menu item is clicked.
     * @default true
     */
    hideOnClick?: BooleanOrCallback<MouseEvent<HTMLElement>>;
    /**
     * Whether the scroll behavior should be prevented when pressing arrow keys
     * on the first or the last items.
     * @default true
     */
    preventScrollOnKeyDown?: CompositeItemOptions["preventScrollOnKeyDown"];
  };

export type MenuItemProps<T extends As = "div"> = Props<MenuItemOptions<T>>;<|MERGE_RESOLUTION|>--- conflicted
+++ resolved
@@ -1,10 +1,5 @@
-<<<<<<< HEAD
 import { MouseEvent, useCallback } from "react";
-import { useEventCallback } from "ariakit-utils/hooks";
-=======
-import { Context, MouseEvent, useCallback } from "react";
 import { useBooleanEventCallback, useEventCallback } from "ariakit-utils/hooks";
->>>>>>> 1bf903f9
 import { createMemoComponent, useStore } from "ariakit-utils/store";
 import { createElement, createHook } from "ariakit-utils/system";
 import { As, BooleanOrCallback, Props } from "ariakit-utils/types";
@@ -66,7 +61,7 @@
         if (!hideOnClickProp(event)) return;
         hideMenu();
       },
-      [onClickProp, hideOnClick, hideMenu]
+      [onClickProp, hideMenu, hideOnClickProp]
     );
 
     props = {
