import { MouseEvent } from "react";
import { getPopupItemRole } from "ariakit-utils/dom";
import { isOpeningInNewTab } from "ariakit-utils/events";
import { useBooleanEvent, useEvent } from "ariakit-utils/hooks";
import { createMemoComponent, useStore } from "ariakit-utils/store";
import { createElement, createHook } from "ariakit-utils/system";
import { As, BooleanOrCallback, Props } from "ariakit-utils/types";
import {
  CompositeHoverOptions,
  useCompositeHover,
} from "../composite/composite-hover";
import {
  CompositeItemOptions,
  useCompositeItem,
} from "../composite/composite-item";
import { MenuBarContext, MenuContext, hasExpandedMenuButton } from "./__utils";
import { MenuBarState } from "./menu-bar-state";
import { MenuState } from "./menu-state";

/**
 * A component hook that returns props that can be passed to `Role` or any other
 * Ariakit component to render a menu item.
 * @see https://ariakit.org/components/menu
 * @example
 * ```jsx
 * const state = useMenuState();
 * const undo = useMenuItem({ state });
 * const redo = useMenuItem({ state });
 * <MenuButton state={state}>Edit</MenuButton>
 * <Menu state={state}>
 *   <Role {...undo}>Undo</Role>
 *   <Role {...redo}>Redo</Role>
 * </Menu>
 * ```
 */
export const useMenuItem = createHook<MenuItemOptions>(
  ({
    state,
    hideOnClick = true,
    preventScrollOnKeyDown = true,
    focusOnHover,
    ...props
  }) => {
    // Use MenuBar state as a fallback.
    const menuBarState = useStore(state || MenuBarContext, ["items"]);
    state =
      useStore(state || (MenuContext as any), [
        "move",
        "hideAll",
        "contentElement",
      ]) || menuBarState;

    const onClickProp = props.onClick;
    const hideOnClickProp = useBooleanEvent(hideOnClick);
    const hideMenu = state && "hideAll" in state ? state.hideAll : undefined;
    const isWithinMenu = !!hideMenu;

    const onClick = useEvent((event: MouseEvent<HTMLDivElement>) => {
      onClickProp?.(event);
      if (event.defaultPrevented) return;
<<<<<<< HEAD
      if (event.metaKey) return;
=======
      if (isOpeningInNewTab(event)) return;
>>>>>>> 15a6eb92
      if (!hideMenu) return;
      // If this item is also a menu button, we don't want to hide the menu.
      const popupType = event.currentTarget.getAttribute("aria-haspopup");
      if (popupType === "menu") return;
      if (!hideOnClickProp(event)) return;
      hideMenu();
    });

    const role = getPopupItemRole(
      state && "contentElement" in state ? state.contentElement : null,
      "menuitem"
    );

    props = {
      role,
      ...props,
      onClick,
    };

    props = useCompositeItem({ state, preventScrollOnKeyDown, ...props });

    props = useCompositeHover({
      state,
      ...props,
      focusOnHover: (event) => {
        if (typeof focusOnHover === "function") return focusOnHover(event);
        if (focusOnHover != null) return focusOnHover;
        // The menu container should be focused on mouseleave only if the menu
        // item is inside a menu, not a menu bar.
        if (event.type === "mouseleave") return isWithinMenu;
        if (isWithinMenu) {
          // If the menu item is also a submenu button, we should move actual
          // DOM focus to it so that the submenu will not close when the user
          // moves the cursor back to the menu button.
          if (event.currentTarget.hasAttribute("aria-expanded")) {
            event.currentTarget.focus();
          }
          return true;
        }
        // If the menu item is inside a menu bar, we should move DOM focus to
        // the menu item if there's another expanded menu button inside the menu
        // bar. Without this, the open menus in the menu bar wouldn't close.
        else if (hasExpandedMenuButton(state?.items, event.currentTarget)) {
          event.currentTarget.focus();
          return true;
        }
        return false;
      },
    });

    return props;
  }
);

/**
 * A component that renders a menu item.
 * @see https://ariakit.org/components/menu
 * @example
 * ```jsx
 * const menu = useMenuState();
 * <MenuButton state={menu}>Edit</MenuButton>
 * <Menu state={menu}>
 *   <MenuItem>Undo</MenuItem>
 *   <MenuItem>Redo</MenuItem>
 * </Menu>
 * ```
 */
export const MenuItem = createMemoComponent<MenuItemOptions>((props) => {
  const htmlProps = useMenuItem(props);
  return createElement("div", htmlProps);
});

export type MenuItemOptions<T extends As = "div"> = Omit<
  CompositeItemOptions<T>,
  "state" | "preventScrollOnKeyDown"
> &
  Omit<CompositeHoverOptions<T>, "state"> & {
    /**
     * Object returned by the `useMenuBarState` or `useMenuState` hooks. If not
     * provided, the parent `Menu` or `MenuBar` components' context will be
     * used.
     */
    state?: MenuBarState | MenuState;
    /**
     * Whether to hide the menu when the menu item is clicked.
     * @default true
     */
    hideOnClick?: BooleanOrCallback<MouseEvent<HTMLElement>>;
    /**
     * Whether the scroll behavior should be prevented when pressing arrow keys
     * on the first or the last items.
     * @default true
     */
    preventScrollOnKeyDown?: CompositeItemOptions["preventScrollOnKeyDown"];
  };

export type MenuItemProps<T extends As = "div"> = Props<MenuItemOptions<T>>;<|MERGE_RESOLUTION|>--- conflicted
+++ resolved
@@ -58,11 +58,7 @@
     const onClick = useEvent((event: MouseEvent<HTMLDivElement>) => {
       onClickProp?.(event);
       if (event.defaultPrevented) return;
-<<<<<<< HEAD
-      if (event.metaKey) return;
-=======
       if (isOpeningInNewTab(event)) return;
->>>>>>> 15a6eb92
       if (!hideMenu) return;
       // If this item is also a menu button, we don't want to hide the menu.
       const popupType = event.currentTarget.getAttribute("aria-haspopup");
