--- conflicted
+++ resolved
@@ -30,10 +30,7 @@
 
 export default function Example() {
   const combobox = useComboboxState({
-<<<<<<< HEAD
-=======
     list,
->>>>>>> d6cb57dd
     gutter: 4,
     sameWidth: true,
   });
