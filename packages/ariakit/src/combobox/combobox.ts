import {
  ChangeEvent,
  CompositionEvent,
  MouseEvent,
  FocusEvent as ReactFocusEvent,
  KeyboardEvent as ReactKeyboardEvent,
  useEffect,
  useMemo,
  useRef,
} from "react";
import { getPopupRole } from "ariakit-utils/dom";
import { isFocusEventOutside, queueBeforeEvent } from "ariakit-utils/events";
import {
  useBooleanEvent,
  useEvent,
  useForceUpdate,
  useForkRef,
  useId,
  useSafeLayoutEffect,
  useUpdateEffect,
} from "ariakit-utils/hooks";
import { normalizeString } from "ariakit-utils/misc";
import {
  createComponent,
  createElement,
  createHook,
} from "ariakit-utils/system";
import { As, BooleanOrCallback, Props } from "ariakit-utils/types";
import { CompositeOptions, useComposite } from "../composite/composite";
import {
  PopoverAnchorOptions,
  usePopoverAnchor,
} from "../popover/popover-anchor";
import { ComboboxState } from "./combobox-state";

function isFirstItemAutoSelected(
  items: ComboboxState["items"],
  activeValue: ComboboxState["activeValue"],
  autoSelect: ComboboxProps["autoSelect"]
) {
  if (!autoSelect) return false;
  const firstItem = items.find((item) => !item.disabled && item.value);
  return firstItem?.value === activeValue;
}

function hasCompletionString(value?: string, activeValue?: string) {
  if (!activeValue) return false;
  if (value == null) return false;
  value = normalizeString(value);
  return (
    activeValue.length > value.length &&
    activeValue.toLowerCase().indexOf(value.toLowerCase()) === 0
  );
}

function isInputEvent(event: Event): event is InputEvent {
  return event.type === "input";
}

/**
 * A component hook that returns props that can be passed to `Role` or any other
 * Ariakit component to render a combobox input.
 * @see https://ariakit.org/components/combobox
 * @example
 * ```jsx
 * const state = useComboboxState();
 * const props = useCombobox({ state });
 * <Role {...props} />
 * <ComboboxPopover state={state}>
 *   <ComboboxItem value="Item 1" />
 *   <ComboboxItem value="Item 2" />
 *   <ComboboxItem value="Item 3" />
 * </ComboboxPopover>
 * ```
 */
export const useCombobox = createHook<ComboboxOptions>(
  ({
    state,
    focusable = true,
    autoSelect = false,
    showOnChange = true,
    setValueOnChange = true,
    showOnMouseDown = true,
    setValueOnClick = true,
    showOnKeyDown = true,
    autoComplete = state.list.length ? "list" : "none",
    ...props
  }) => {
    const ref = useRef<HTMLInputElement>(null);
    const [valueUpdated, forceValueUpdate] = useForceUpdate();
    const hasInsertedTextRef = useRef(false);

    // We can only allow auto select when the combobox focus is handled via the
    // aria-activedescendant attribute. Othwerwise, the focus would move to the
    // first item on every keypress.
    autoSelect = !!autoSelect && state.virtualFocus;

    const inline = autoComplete === "inline" || autoComplete === "both";

    // The current input value may differ from state.value when
    // autoComplete is either "both" or "inline", in which case it will be
    // the active item value or a combination of the input value and the active
    // item value if it's the first item and it's been auto selected. This will
    // only affect the element's value, not the combobox state.
    const value = useMemo(() => {
      if (!inline) {
        return state.value;
      }
      const firstItemAutoSelected = isFirstItemAutoSelected(
        state.items,
        state.activeValue,
        autoSelect
      );
      if (firstItemAutoSelected) {
        // If the first item is auto selected, we should append the completion
        // string to the end of the value. This will be highlited in the effect
        // below.
        if (hasCompletionString(state.value, state.activeValue)) {
          const slice = state.activeValue?.slice(state.value.length) || "";
          return state.value + slice;
        }
        return state.value;
      }
      return state.activeValue || state.value;
    }, [inline, state.value, state.items, autoSelect, state.activeValue]);

    // Highlights the completion string
    useEffect(() => {
      if (!inline) return;
      if (!state.activeValue) return;
      const firstItemAutoSelected = isFirstItemAutoSelected(
        state.items,
        state.activeValue,
        autoSelect
      );
      if (!firstItemAutoSelected) return;
      if (!hasCompletionString(state.value, state.activeValue)) return;
      const element = ref.current;
      if (!element) return;
      element.setSelectionRange(state.value.length, state.activeValue.length);
    }, [
      valueUpdated,
      inline,
      state.activeValue,
      state.items,
      autoSelect,
      state.value,
    ]);

    // Resets the inserted text flag when the popover is not open so we don't
    // try to auto select an item after the popover closes.
    useSafeLayoutEffect(() => {
      if (state.open) return;
      hasInsertedTextRef.current = false;
    }, [state.open]);

    // Auto select the first item on type. If autoSelect is true and the last
    // change was a text insertion, we automatically focus on the first
    // suggestion. This effect runs both when the value changes and when the
    // items change so we also catch async items.
    useUpdateEffect(() => {
      if (!autoSelect) return;
      if (!state.items.length) return;
      if (!hasInsertedTextRef.current) return;
      state.move(state.first());
    }, [
      valueUpdated,
      state.value,
      autoSelect,
      state.items,
      state.move,
      state.first,
    ]);

    // Focus on the combobox input on type.
    useUpdateEffect(() => {
      if (autoSelect) return;
      state.setActiveId(null);
    }, [valueUpdated, autoSelect, state.setActiveId]);

    // If it has inline auto completion, set the state value when the combobox
    // input or the combobox list lose focus.
    useEffect(() => {
      if (!inline) return;
      const combobox = ref.current;
      if (!combobox) return;
      const elements = [combobox, state.contentElement].filter(Boolean);
      const onBlur = (event: FocusEvent) => {
        if (elements.every((el) => isFocusEventOutside(event, el))) {
          state.setValue(value);
        }
      };
      elements.forEach((el) => el?.addEventListener("focusout", onBlur));
      return () => {
        elements.forEach((el) => el?.removeEventListener("focusout", onBlur));
      };
    }, [inline, state.contentElement, state.setValue, value]);

    const onChangeProp = props.onChange;
    const showOnChangeProp = useBooleanEvent(showOnChange);
    const setValueOnChangeProp = useBooleanEvent(setValueOnChange);

    const onChange = useEvent((event: ChangeEvent<HTMLInputElement>) => {
      onChangeProp?.(event);
      if (event.defaultPrevented) return;
      const nativeEvent = event.nativeEvent;
      if (isInputEvent(nativeEvent)) {
        hasInsertedTextRef.current = nativeEvent.inputType === "insertText";
      }
      if (showOnChangeProp(event)) {
        state.show();
      }
      if (setValueOnChangeProp(event)) {
        state.setValue(event.target.value);
      }
      if (inline && autoSelect) {
        // The state.setValue(event.target.value) above may not trigger a state
        // update. For example, say the first item starts with "t". The user
        // starts typing "t", then the first item is auto selected and the
        // inline completion string is appended and highlited. The user then
        // selects all the text and type "t" again. This change will produce the
        // same value as the state value, and therefore the state update will
        // not trigger a re-render. We need to force a re-render here so the
        // inline completion effect will be fired.
        forceValueUpdate();
      }
      if (!autoSelect || !hasInsertedTextRef.current) {
        // If autoSelect is not set or it's not an insertion of text, focus on
        // the combobox input after changing the value.
        state.setActiveId(null);
      }
    });

    const onCompositionEndProp = props.onCompositionEnd;

    // When dealing with composition text (for example, when the user is typing
    // in accents or chinese characters), we need to set hasInsertedTextRef to
    // true when the composition ends. This is because the native input event
    // that's passed to the change event above will not produce a consistent
    // inputType value across browsers, so we can't rely on that there.
    const onCompositionEnd = useEvent(
      (event: CompositionEvent<HTMLInputElement>) => {
        onCompositionEndProp?.(event);
        if (event.defaultPrevented) return;
        hasInsertedTextRef.current = true;
        if (!autoSelect) return;
        forceValueUpdate();
      }
    );

    const onMouseDownProp = props.onMouseDown;
    const setValueOnClickProp = useBooleanEvent(setValueOnClick);
    const showOnMouseDownProp = useBooleanEvent(showOnMouseDown);

    const onMouseDown = useEvent((event: MouseEvent<HTMLInputElement>) => {
      onMouseDownProp?.(event);
      if (event.defaultPrevented) return;
      if (event.button) return;
      if (event.ctrlKey) return;
<<<<<<< HEAD
      if (!showOnMouseDownProp(event)) return;
      // TODO: Test this
      state.setActiveId(null);
      if (setValueOnClickProp(event)) {
        state.setValue(value);
      }
      queueBeforeEvent(event.currentTarget, "mouseup", state.show);
    });

    const onClickProp = props.onClick;
    const setValueOnClickProp = useBooleanEvent(setValueOnClick);

    // When clicking on the combobox input, we should make sure the current
    // input value is set on the state and focus is set on the input only.
    const onClick = useEvent((event: MouseEvent<HTMLInputElement>) => {
      onClickProp?.(event);
      if (event.defaultPrevented) return;
=======
>>>>>>> d6cb57dd
      state.setActiveId(null);
      if (setValueOnClickProp(event)) {
        state.setValue(value);
      }
      if (showOnMouseDownProp(event)) {
        queueBeforeEvent(event.currentTarget, "mouseup", state.show);
      }
    });

    const onKeyDownProp = props.onKeyDown;
    const showOnKeyDownProp = useBooleanEvent(showOnKeyDown);

    const onKeyDown = useEvent(
      (event: ReactKeyboardEvent<HTMLInputElement>) => {
        onKeyDownProp?.(event);
        hasInsertedTextRef.current = false;
        if (event.defaultPrevented) return;
        if (event.ctrlKey) return;
        if (event.altKey) return;
        if (event.shiftKey) return;
        if (event.metaKey) return;
        if (state.open) return;
        if (state.activeId !== null) return;
        // Up and Down arrow keys should open the combobox popover.
        if (event.key === "ArrowUp" || event.key === "ArrowDown") {
          if (showOnKeyDownProp(event)) {
            event.preventDefault();
            state.show();
          }
        }
      }
    );

    const onBlurProp = props.onBlur;

    const onBlur = useEvent((event: ReactFocusEvent<HTMLInputElement>) => {
      onBlurProp?.(event);
      if (event.defaultPrevented) return;
      hasInsertedTextRef.current = false;
    });

    // This is necessary so other components like ComboboxCancel can reference
    // the combobox input in their aria-controls attribute.
    const id = useId(props.id);

    props = {
      id,
      role: "combobox",
      "aria-autocomplete": autoComplete,
      "aria-haspopup": getPopupRole(state.contentElement, "listbox"),
      "aria-expanded": state.open,
      "aria-controls": state.contentElement?.id,
      value,
      ...props,
      ref: useForkRef(ref, props.ref),
      onChange,
      onCompositionEnd,
      onMouseDown,
      onKeyDown,
      onBlur,
    };

    props = useComposite({ state, focusable, ...props });
    props = usePopoverAnchor({ state, ...props });

    return { autoComplete: "off", ...props };
  }
);

/**
 * A component that renders a combobox input.
 * @see https://ariakit.org/components/combobox
 * @example
 * ```jsx
 * const combobox = useComboboxState();
 * <Combobox state={combobox} />
 * <ComboboxPopover state={combobox}>
 *   <ComboboxItem value="Item 1" />
 *   <ComboboxItem value="Item 2" />
 *   <ComboboxItem value="Item 3" />
 * </ComboboxPopover>
 * ```
 */
export const Combobox = createComponent<ComboboxOptions>((props) => {
  const htmlProps = useCombobox(props);
  return createElement("input", htmlProps);
});

export type ComboboxOptions<T extends As = "input"> = Omit<
  CompositeOptions<T>,
  "state"
> &
  Omit<PopoverAnchorOptions<T>, "state"> & {
    /**
     * Object returned by the `useComboboxState` hook.
     */
    state: ComboboxState;
    /**
     * Whether the first item will be automatically selected when the combobox
     * input value changes. When it's set to `true`, the exact behavior will
     * depend on the value of `autoComplete` prop:
     *   - If `autoComplete` is `both` or `inline`, the first item is
     *     automatically focused when the popup opens, and the input value
     *     changes to reflect this. The inline completion string will be
     *     highlighted and will have a selected state.
     *   - If `autoComplete` is `list` or `none`, the first item is
     *     automatically focused when the popup opens, but the input value
     *     doesn't change.
     * @default false
     */
    autoSelect?: boolean;
    /**
     * Whether the items will be filtered based on `value` and whether the input
     * value will temporarily change based on the active item. If `defaultList`
     * or `list` are provided, this will be set to `list` by default, otherwise
     * it'll default to `none`.
     *   - `both`: the items will be filtered based on `value` and the input
     *     value will temporarily change based on the active item.
     *   - `list`: the items will be filtered based on `value` and the input
     *     value will NOT change based on the active item.
     *   - `inline`: the items are static, that is, they won't be filtered based
     *     on `value`, but the input value will temporarily change based on the
     *     active item.
     *   - `none`: the items are static and the input value will NOT change
     *     based on the active item.
     */
    autoComplete?: "both" | "inline" | "list" | "none";
    /**
     * Whether the combobox list/popover should be shown when the input value is
     * changed.
     * @default true
     * @example
     * ```jsx
     * <Combobox showOnChange={(event) => event.target.value.length > 1} />
     * ```
     */
    showOnChange?: BooleanOrCallback<ChangeEvent<HTMLElement>>;
    /**
     * Whether the combobox state value will be updated when the input value
     * changes. This is useful if you want to customize how the state value is
     * updated based on the input value.
     * @default true
     */
    setValueOnChange?: BooleanOrCallback<ChangeEvent<HTMLElement>>;
    /**
     * Whether the combobox list/popover should be shown when the input is
     * clicked.
     * @default true
     * @example
     * ```jsx
     * const combobox = useComboboxState();
     * <Combobox state={combobox} showOnMouseDown={combobox.value.length > 1} />
     * ```
     */
    showOnMouseDown?: BooleanOrCallback<MouseEvent<HTMLElement>>;
    /**
     * Whether the combobox list/popover should be shown when the user presses
     * the arrow up or down keys while focusing on the combobox input element.
     * @default true
     * @example
     * ```jsx
     * const combobox = useComboboxState();
     * <Combobox state={combobox} showOnKeyDown={combobox.value.length > 1} />
     * ```
     */
    showOnKeyDown?: BooleanOrCallback<ReactKeyboardEvent<HTMLElement>>;
    /**
     * Whether the combobox state value will be updated when the combobox input
     * element gets clicked. This usually only applies when `autoComplete` is
     * `both` or `inline`, because the input value will temporarily change based
     * on the active item and the state value will not be updated until the user
     * confirms the selection.
     * @default true
     */
    setValueOnClick?: BooleanOrCallback<MouseEvent<HTMLElement>>;
  };

export type ComboboxProps<T extends As = "input"> = Props<ComboboxOptions<T>>;<|MERGE_RESOLUTION|>--- conflicted
+++ resolved
@@ -257,26 +257,6 @@
       if (event.defaultPrevented) return;
       if (event.button) return;
       if (event.ctrlKey) return;
-<<<<<<< HEAD
-      if (!showOnMouseDownProp(event)) return;
-      // TODO: Test this
-      state.setActiveId(null);
-      if (setValueOnClickProp(event)) {
-        state.setValue(value);
-      }
-      queueBeforeEvent(event.currentTarget, "mouseup", state.show);
-    });
-
-    const onClickProp = props.onClick;
-    const setValueOnClickProp = useBooleanEvent(setValueOnClick);
-
-    // When clicking on the combobox input, we should make sure the current
-    // input value is set on the state and focus is set on the input only.
-    const onClick = useEvent((event: MouseEvent<HTMLInputElement>) => {
-      onClickProp?.(event);
-      if (event.defaultPrevented) return;
-=======
->>>>>>> d6cb57dd
       state.setActiveId(null);
       if (setValueOnClickProp(event)) {
         state.setValue(value);
