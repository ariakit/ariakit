--- conflicted
+++ resolved
@@ -472,15 +472,9 @@
      */
     showOnChange?: BooleanOrCallback<ChangeEvent<HTMLElement>>;
     /**
-<<<<<<< HEAD
-     * Determines whether the combobox state value will be updated when the
-     * input value changes. This can be a boolean or a function that receives
-     * a ChangeEvent and returns a boolean.
-=======
      * Whether the combobox state value will be updated when the input value
      * changes. This is useful if you want to customize how the state value is
      * updated based on the input value.
->>>>>>> 316d52c8
      * @default true
      */
     setValueOnChange?: BooleanOrCallback<ChangeEvent<HTMLElement>>;
@@ -507,17 +501,11 @@
      */
     showOnKeyDown?: BooleanOrCallback<ReactKeyboardEvent<HTMLElement>>;
     /**
-<<<<<<< HEAD
-     * Determines whether the combobox state value will be updated when the
-     * combobox input element gets clicked. This can be a boolean or a function
-     * that receives a MouseEvent and returns a boolean.
-=======
      * Whether the combobox state value will be updated when the combobox input
      * element gets clicked. This usually only applies when `autoComplete` is
      * `both` or `inline`, because the input value will temporarily change based
      * on the active item and the state value will not be updated until the user
      * confirms the selection.
->>>>>>> 316d52c8
      * @default true
      */
     setValueOnClick?: BooleanOrCallback<MouseEvent<HTMLElement>>;
