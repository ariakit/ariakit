--- conflicted
+++ resolved
@@ -18,10 +18,6 @@
   useForkRef,
   useId,
   useSafeLayoutEffect,
-<<<<<<< HEAD
-  useUpdateEffect,
-=======
->>>>>>> befa3c1c
   useUpdateLayoutEffect,
 } from "ariakit-utils/hooks";
 import { normalizeString } from "ariakit-utils/misc";
@@ -56,6 +52,10 @@
     activeValue.length > value.length &&
     activeValue.toLowerCase().indexOf(value.toLowerCase()) === 0
   );
+}
+
+function isInputEvent(event: Event): event is InputEvent {
+  return event.type === "input";
 }
 
 /**
@@ -95,7 +95,7 @@
     // We can only allow auto select when the combobox focus is handled via the
     // aria-activedescendant attribute. Othwerwise, the focus would move to the
     // first item on every keypress.
-    autoSelect = state.virtualFocus && autoSelect;
+    autoSelect = !!autoSelect && state.virtualFocus;
 
     const inline = autoComplete === "inline" || autoComplete === "both";
     // The inline autocomplete should only happen in certain circumstances. We
@@ -196,16 +196,9 @@
       valueChangedRef.current = false;
     }, [state.open]);
 
-<<<<<<< HEAD
-    // Auto select the first item on type. If autoSelect is true and the last
-    // change was a text insertion, we automatically focus on the first
-    // suggestion. This effect runs both when the value changes and when the
-    // items change so we also catch async items.
-=======
     // Auto select the first item on type. This effect runs both when the value
     // changes and when the items change so we also catch async items. This
     // needs to be a layout effect to avoid a flash of unselected content.
->>>>>>> befa3c1c
     useUpdateLayoutEffect(() => {
       if (!autoSelect) return;
       if (!state.items.length) return;
@@ -251,15 +244,11 @@
     const onChange = useEvent((event: ChangeEvent<HTMLInputElement>) => {
       onChangeProp?.(event);
       if (event.defaultPrevented) return;
-<<<<<<< HEAD
-      valueChangedRef.current = true;
-=======
       const nativeEvent = event.nativeEvent;
       valueChangedRef.current = true;
       if (isInputEvent(nativeEvent) && inline) {
         setCanInline(nativeEvent.inputType === "insertText");
       }
->>>>>>> befa3c1c
       if (showOnChangeProp(event)) {
         state.show();
       }
@@ -325,10 +314,6 @@
     const onKeyDown = useEvent(
       (event: ReactKeyboardEvent<HTMLInputElement>) => {
         onKeyDownProp?.(event);
-<<<<<<< HEAD
-        valueChangedRef.current = false;
-=======
->>>>>>> befa3c1c
         if (event.defaultPrevented) return;
         valueChangedRef.current = false;
         if (event.ctrlKey) return;
