--- conflicted
+++ resolved
@@ -67,12 +67,7 @@
     const onClick = useEvent((event: MouseEvent<HTMLDivElement>) => {
       onClickProp?.(event);
       if (event.defaultPrevented) return;
-<<<<<<< HEAD
-      // TODO:
-      if (event.metaKey) return;
-=======
       if (isOpeningInNewTab(event)) return;
->>>>>>> 15a6eb92
       if (value != null && setValueOnClickProp(event)) {
         state?.setValue(value);
       }
