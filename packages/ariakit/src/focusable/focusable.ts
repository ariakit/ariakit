import {
  EventHandler,
  FocusEvent,
  KeyboardEvent as ReactKeyboardEvent,
  MouseEvent as ReactMouseEvent,
  SyntheticEvent,
  useEffect,
  useRef,
  useState,
} from "react";
import { isButton } from "ariakit-utils/dom";
import {
  addGlobalEventListener,
  isFocusEventOutside,
  isPortalEvent,
  isSelfTarget,
  queueBeforeEvent,
} from "ariakit-utils/events";
import { focusIfNeeded, hasFocus, isFocusable } from "ariakit-utils/focus";
import {
  useEvent,
  useForkRef,
  useSafeLayoutEffect,
  useTagName,
} from "ariakit-utils/hooks";
import { queueMicrotask } from "ariakit-utils/misc";
import { isSafari } from "ariakit-utils/platform";
import {
  createComponent,
  createElement,
  createHook,
} from "ariakit-utils/system";
import { As, BivariantCallback, Options, Props } from "ariakit-utils/types";

const isSafariBrowser = isSafari();

const alwaysFocusVisibleInputTypes = [
  "text",
  "search",
  "url",
  "tel",
  "email",
  "password",
  "number",
  "date",
  "month",
  "week",
  "time",
  "datetime",
  "datetime-local",
];

function isAlwaysFocusVisible(element: HTMLElement) {
  const { tagName, readOnly, type } = element as HTMLInputElement;
  if (tagName === "TEXTAREA" && !readOnly) return true;
  if (tagName === "SELECT" && !readOnly) return true;
  if (tagName === "INPUT" && !readOnly) {
    return alwaysFocusVisibleInputTypes.includes(type);
  }
  if (element.isContentEditable) return true;
  return false;
}

// See https://github.com/ariakit/ariakit/issues/1257
function isAlwaysFocusVisibleDelayed(element: HTMLElement) {
  const role = element.getAttribute("role");
  if (role === "combobox") return true;
  return false;
}

function getLabels(element: HTMLElement | HTMLInputElement) {
  if ("labels" in element) {
    return element.labels;
  }
  return null;
}

function isNativeCheckboxOrRadio(element: { tagName: string; type?: string }) {
  const tagName = element.tagName.toLowerCase();
  if (tagName === "input" && element.type) {
    return element.type === "radio" || element.type === "checkbox";
  }
  return false;
}

function isNativeTabbable(tagName?: string) {
  if (!tagName) return true;
  return (
    tagName === "button" ||
    tagName === "input" ||
    tagName === "select" ||
    tagName === "textarea" ||
    tagName === "a"
  );
}

function supportsDisabledAttribute(tagName?: string) {
  if (!tagName) return true;
  return (
    tagName === "button" ||
    tagName === "input" ||
    tagName === "select" ||
    tagName === "textarea"
  );
}

function getTabIndex(
  focusable: boolean,
  trulyDisabled: boolean,
  nativeTabbable: boolean,
  supportsDisabled: boolean,
  tabIndexProp?: number
) {
  if (!focusable) {
    return tabIndexProp;
  }
  if (trulyDisabled) {
    if (nativeTabbable && !supportsDisabled) {
      // Anchor, audio and video tags don't support the `disabled` attribute.
      // We must pass tabIndex={-1} so they don't receive focus on tab.
      return -1;
    }
    // Elements that support the `disabled` attribute don't need tabIndex.
    return;
  }
  if (nativeTabbable) {
    // If the element is enabled and it's natively tabbable, we don't need to
    // specify a tabIndex attribute unless it's explicitly set by the user.
    return tabIndexProp;
  }
  // If the element is enabled and is not natively tabbable, we have to
  // fallback tabIndex={0}.
  return tabIndexProp || 0;
}

function useDisableEvent(
  onEvent?: EventHandler<SyntheticEvent>,
  disabled?: boolean
) {
  return useEvent((event: SyntheticEvent) => {
    onEvent?.(event);
    if (event.defaultPrevented) return;
    if (disabled) {
      event.stopPropagation();
      event.preventDefault();
    }
  });
}

// isKeyboardModality should be true by defaault.
let isKeyboardModality = true;

function onGlobalMouseDown(event: MouseEvent) {
  const target = event.target as HTMLElement | EventTarget | null;
  if (target && "hasAttribute" in target) {
    // If the target element is already focus-visible, we keep the keyboard
    // modality.
    if (!target.hasAttribute("data-focus-visible")) {
      isKeyboardModality = false;
    }
  }
}

function onGlobalKeyDown(event: KeyboardEvent) {
  if (event.metaKey) return;
  if (event.ctrlKey) return;
  isKeyboardModality = true;
}

/**
 * A component hook that returns props that can be passed to `Role` or any other
 * Ariakit component to render an element that can be focused.
 * @see https://ariakit.org/components/focusable
 * @example
 * ```jsx
 * const props = useFocusable();
 * <Role {...props}>Focusable</Role>
 * ```
 */
export const useFocusable = createHook<FocusableOptions>(
  ({
    focusable = true,
    accessibleWhenDisabled,
    autoFocus,
    onFocusVisible,
    ...props
  }) => {
    const ref = useRef<HTMLDivElement>(null);

    // Add global event listeners to determine whether the user is using a
    // keyboard to navigate the site or not.
    useEffect(() => {
      if (!focusable) return;
      addGlobalEventListener("mousedown", onGlobalMouseDown, true);
      addGlobalEventListener("keydown", onGlobalKeyDown, true);
    }, [focusable]);

    // Safari and Firefox on Apple devices don't focus on checkboxes or radio
    // buttons when their labels are clicked. This effect will make sure the
    // focusable element is focused on label click.
    if (isSafariBrowser) {
      useEffect(() => {
        if (!focusable) return;
        const element = ref.current;
        if (!element) return;
        if (!isNativeCheckboxOrRadio(element)) return;
        const labels = getLabels(element);
        if (!labels) return;
        const onMouseUp = () => queueMicrotask(() => element.focus());
        labels.forEach((label) => label.addEventListener("mouseup", onMouseUp));
        return () => {
          labels.forEach((label) =>
            label.removeEventListener("mouseup", onMouseUp)
          );
        };
      }, [focusable]);
    }

    const disabled = focusable && props.disabled;
    const trulyDisabled = !!disabled && !accessibleWhenDisabled;
    const [focusVisible, setFocusVisible] = useState(false);

    // When the focusable element is disabled, it doesn't trigger a blur event
    // so we can't set focusVisible to false there. Instead, we have to do it
    // here by checking the element's disabled attribute.
    useEffect(() => {
      if (!focusable) return;
      if (trulyDisabled && focusVisible) {
        setFocusVisible(false);
      }
    }, [focusable, trulyDisabled, focusVisible]);

    // When an element that has focus becomes hidden, it doesn't trigger a blur
    // event so we can't set focusVisible to false there. We observe the element
    // and check if it's still focusable. Otherwise, we set focusVisible to
    // false.
    useEffect(() => {
      if (!focusable) return;
      if (!focusVisible) return;
      const element = ref.current;
      if (!element) return;
      if (typeof IntersectionObserver === "undefined") return;
      const observer = new IntersectionObserver(() => {
        if (!isFocusable(element)) {
          setFocusVisible(false);
        }
      });
      observer.observe(element);
      return () => observer.disconnect();
    }, [focusable, focusVisible]);

    // Disable events when the element is disabled.
    const onKeyPressCapture = useDisableEvent(
      props.onKeyPressCapture,
      disabled
    );
    const onMouseDownCapture = useDisableEvent(
      props.onMouseDownCapture,
      disabled
    );
    const onClickCapture = useDisableEvent(props.onClickCapture, disabled);

    const onMouseDownProp = props.onMouseDown;

    const onMouseDown = useEvent((event: ReactMouseEvent<HTMLDivElement>) => {
      onMouseDownProp?.(event);
      if (event.defaultPrevented) return;
      if (!focusable) return;
      const element = event.currentTarget;
      // Safari doesn't focus on buttons on mouse down like other
      // browsers/platforms. Instead, it focuses on the closest focusable
      // ancestor element, which is ultimately the body element. So we make sure
      // to give focus to this Focusable element on mouse down so it works
      // consistently across browsers.
      if (!isSafariBrowser) return;
      if (isPortalEvent(event)) return;
      if (!isButton(element) && !isNativeCheckboxOrRadio(element)) return;
      // In future versions os Safari, it may change this behavior and start
      // focusing on buttons on mouse down. To account for that, we check if the
      // element has received focus before.
      let receivedFocus = false;
      const onFocus = () => {
        receivedFocus = true;
      };
      const options = { capture: true, once: true };
      element.addEventListener("focusin", onFocus, options);
      // We can't focus right away after on mouse down, otherwise it would
      // prevent drag events from happening. So we queue the focus to the next
      // animation frame, but always before the next mouseup event. The mouseup
      // event might happen before the next animation frame on touch devices or
      // by tapping on a MacBook's trackpad, for example.
      queueBeforeEvent(element, "mouseup", () => {
        element.removeEventListener("focusin", onFocus, true);
        if (receivedFocus) return;
        focusIfNeeded(element);
      });
    });

    const handleFocusVisible = (
      event: SyntheticEvent<HTMLDivElement>,
      currentTarget?: HTMLDivElement
    ) => {
      if (currentTarget) {
        event.currentTarget = currentTarget;
      }
      onFocusVisible?.(event);
      if (event.defaultPrevented) return;
      if (!focusable) return;
      const element = event.currentTarget;
      if (!element) return;
      // Some extensions like 1password dispatches some keydown events on
      // autofill and immediately moves focus to the next field. That's why we
      // need to check if the current element is still focused.
      if (!hasFocus(element)) return;
      setFocusVisible(true);
    };

    const onKeyDownCaptureProp = props.onKeyDownCapture;

    const onKeyDownCapture = useEvent(
      (event: ReactKeyboardEvent<HTMLDivElement>) => {
        onKeyDownCaptureProp?.(event);
        if (event.defaultPrevented) return;
        if (!focusable) return;
        if (focusVisible) return;
        if (event.metaKey) return;
        if (event.altKey) return;
        if (event.ctrlKey) return;
        if (!isSelfTarget(event)) return;
<<<<<<< HEAD
        if (event.defaultPrevented) return;
        // TODO: Explain 1password
        queueMicrotask(() => {
          if (hasFocus(event.currentTarget)) {
            // Triggers onFocusVisible when the element has initially received
            // non-keyboard focus, but then a key has been pressed.
            onFocusVisibleEvent(event);
          }
        });
=======
        const element = event.currentTarget;
        queueMicrotask(() => handleFocusVisible(event, element));
>>>>>>> d6cb57dd
      }
    );

    const onFocusCaptureProp = props.onFocusCapture;

    const onFocusCapture = useEvent((event: FocusEvent<HTMLDivElement>) => {
      onFocusCaptureProp?.(event);
      if (event.defaultPrevented) return;
      if (!focusable) return;
      if (!isSelfTarget(event)) {
        setFocusVisible(false);
        return;
      }
      const element = event.currentTarget;
      const applyFocusVisible = () => handleFocusVisible(event, element);
      if (isKeyboardModality || isAlwaysFocusVisible(event.target)) {
        queueMicrotask(applyFocusVisible);
      }
      // See https://github.com/ariakit/ariakit/issues/1257
      else if (isAlwaysFocusVisibleDelayed(event.target)) {
        queueBeforeEvent(event.target, "focusout", applyFocusVisible);
      } else {
        setFocusVisible(false);
      }
    });

    const onBlurProp = props.onBlur;

    // Note: Can't use onBlurCapture here otherwise it will not work with
    // CompositeItem's with the virtualFocus state set to true.
    const onBlur = useEvent((event: FocusEvent<HTMLDivElement>) => {
      onBlurProp?.(event);
      if (!focusable) return;
      if (isFocusEventOutside(event)) {
        setFocusVisible(false);
      }
    });

    // The native autoFocus prop is problematic in many ways. For example, when
    // an element has the native autofocus attribute, the focus event will be
    // triggered before React effects (even layout effects) and before refs are
    // assigned. This means we won't have access to the element's ref or
    // anything else that's set up by React effects on the onFocus event. So we
    // don't pass the autoFocus prop to the element and instead manually focus
    // the element when it's mounted. The order in which this effect runs also
    // matters. It must be declared here after all the event callbacks above so
    // the event callback effects run before this one. See
    // https://twitter.com/diegohaz/status/1408180632933388289
    useSafeLayoutEffect(() => {
      if (!focusable) return;
      if (autoFocus) {
        ref.current?.focus();
      }
    }, [focusable, autoFocus]);

    const tagName = useTagName(ref, props.as);
    const nativeTabbable = focusable && isNativeTabbable(tagName);
    const supportsDisabled = focusable && supportsDisabledAttribute(tagName);
    const style = trulyDisabled
      ? { pointerEvents: "none" as const, ...props.style }
      : props.style;

    props = {
      "data-focus-visible": focusable && focusVisible ? "" : undefined,
      "aria-disabled": disabled ? true : undefined,
      ...props,
      ref: useForkRef(ref, props.ref),
      style,
      tabIndex: getTabIndex(
        focusable,
        trulyDisabled,
        nativeTabbable,
        supportsDisabled,
        props.tabIndex
      ),
      disabled: supportsDisabled && trulyDisabled ? true : undefined,
      // TODO: Test Focusable contentEditable.
      contentEditable: disabled ? undefined : props.contentEditable,
      onKeyPressCapture,
      onClickCapture,
      onMouseDownCapture,
      onMouseDown,
      onKeyDownCapture,
      onFocusCapture,
      onBlur,
    };

    return props;
  }
);

/**
 * A component that renders an element that can be focused.
 * @see https://ariakit.org/components/focusable
 * @example
 * ```jsx
 * <Focusable>Focusable</Focusable>
 * ```
 */
export const Focusable = createComponent<FocusableOptions>((props) => {
  props = useFocusable(props);
  return createElement("div", props);
});

export type FocusableOptions<T extends As = "div"> = Options<T> & {
  /**
   * Determines whether the focusable element is disabled. If the focusable
   * element doesn't support the native `disabled` attribute, the
   * `aria-disabled` attribute will be used instead.
   * @default false
   */
  disabled?: boolean;
  /**
   * Automatically focus the element when it is mounted. It works similarly to
   * the native `autoFocus` prop, but solves an issue where the element is
   * given focus before React effects can run.
   * @default false
   */
  autoFocus?: boolean;
  /**
   * Whether the element should be focusable.
   * @default true
   */
  focusable?: boolean;
  /**
   * Determines whether the element should be focusable even when it is
   * disabled.
   *
   * This is important when discoverability is a concern. For example:
   *
   * > A toolbar in an editor contains a set of special smart paste functions
   * that are disabled when the clipboard is empty or when the function is not
   * applicable to the current content of the clipboard. It could be helpful to
   * keep the disabled buttons focusable if the ability to discover their
   * functionality is primarily via their presence on the toolbar.
   *
   * Learn more on [Focusability of disabled
   * controls](https://www.w3.org/TR/wai-aria-practices-1.2/#kbd_disabled_controls).
   */
  accessibleWhenDisabled?: boolean;
  /**
   * Custom event handler that is called when the element is focused via the
   * keyboard or when a key is pressed while the element is focused.
   */
  onFocusVisible?: BivariantCallback<(event: SyntheticEvent) => void>;
};

export type FocusableProps<T extends As = "div"> = Props<FocusableOptions<T>>;<|MERGE_RESOLUTION|>--- conflicted
+++ resolved
@@ -327,20 +327,8 @@
         if (event.altKey) return;
         if (event.ctrlKey) return;
         if (!isSelfTarget(event)) return;
-<<<<<<< HEAD
-        if (event.defaultPrevented) return;
-        // TODO: Explain 1password
-        queueMicrotask(() => {
-          if (hasFocus(event.currentTarget)) {
-            // Triggers onFocusVisible when the element has initially received
-            // non-keyboard focus, but then a key has been pressed.
-            onFocusVisibleEvent(event);
-          }
-        });
-=======
         const element = event.currentTarget;
         queueMicrotask(() => handleFocusVisible(event, element));
->>>>>>> d6cb57dd
       }
     );
 
