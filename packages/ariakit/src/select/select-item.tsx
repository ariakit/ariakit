import { MouseEvent, useCallback } from "react";
import { getPopupItemRole } from "ariakit-utils/dom";
import { isOpeningInNewTab } from "ariakit-utils/events";
import { useBooleanEvent, useEvent, useWrapElement } from "ariakit-utils/hooks";
import { createMemoComponent, useStore } from "ariakit-utils/store";
import { createElement, createHook } from "ariakit-utils/system";
import { As, Props } from "ariakit-utils/types";
import { BooleanOrCallback } from "ariakit-utils/types";
import {
  CompositeHoverOptions,
  useCompositeHover,
} from "../composite/composite-hover";
import {
  CompositeItemOptions,
  useCompositeItem,
} from "../composite/composite-item";
import { SelectContext, SelectItemCheckedContext } from "./__utils";
import { SelectState } from "./select-state";

function isSelected(stateValue?: string | string[], itemValue?: string) {
  if (stateValue == null) return false;
  if (itemValue == null) return false;
  if (Array.isArray(stateValue)) {
    return stateValue.includes(itemValue);
  }
  return stateValue === itemValue;
}

/**
 * A component hook that returns props that can be passed to `Role` or any other
 * Ariakit component to render a select item.
 * @see https://ariakit.org/components/select
 * @example
 * ```jsx
 * const state = useSelectState();
 * const props = useSelectItem({ state, value: "Apple" });
 * <Role {...props} />
 * ```
 */
export const useSelectItem = createHook<SelectItemOptions>(
  ({
    state,
    value,
    getItem: getItemProp,
    hideOnClick,
    setValueOnClick = value != null,
    preventScrollOnKeyDown = true,
    focusOnHover = true,
    ...props
  }) => {
    state = useStore(state || SelectContext, [
      useCallback((s: SelectState) => isSelected(s.value, value), [value]),
      "setValue",
      "hide",
      "contentElement",
      "open",
    ]);

    const disabled = props.disabled;

    const getItem = useCallback<NonNullable<CompositeItemOptions["getItem"]>>(
      (item) => {
        // When the item is disabled, we don't register its value.
        const nextItem = { ...item, value: disabled ? undefined : value };
        if (getItemProp) {
          return getItemProp(nextItem);
        }
        return nextItem;
      },
      [disabled, value, getItemProp]
    );

    const multiSelectable = Array.isArray(state?.value);
    hideOnClick = hideOnClick ?? (value != null && !multiSelectable);

    const onClickProp = props.onClick;
    const setValueOnClickProp = useBooleanEvent(setValueOnClick);
    const hideOnClickProp = useBooleanEvent(hideOnClick);

    const onClick = useEvent((event: MouseEvent<HTMLDivElement>) => {
      onClickProp?.(event);
      if (event.defaultPrevented) return;
<<<<<<< HEAD
      if (event.metaKey) return;
=======
      if (isOpeningInNewTab(event)) return;
>>>>>>> 15a6eb92
      if (setValueOnClickProp(event) && value != null) {
        state?.setValue((prevValue) => {
          if (!Array.isArray(prevValue)) return value;
          if (prevValue.includes(value)) {
            return prevValue.filter((v) => v !== value);
          }
          return [...prevValue, value];
        });
      }
      if (hideOnClickProp(event)) {
        state?.hide();
      }
    });

    const selected = isSelected(state?.value, value);

    props = useWrapElement(
      props,
      (element) => (
        <SelectItemCheckedContext.Provider value={selected}>
          {element}
        </SelectItemCheckedContext.Provider>
      ),
      [selected]
    );

    props = {
      role: getPopupItemRole(state?.contentElement),
      "aria-selected": selected,
      children: value,
      ...props,
      onClick,
    };

    props = useCompositeItem({
      state,
      getItem,
      preventScrollOnKeyDown,
      ...props,
    });

    const focusOnHoverProp = useBooleanEvent(focusOnHover);

    props = useCompositeHover({
      state,
      ...props,
      // We have to disable focusOnHover when the popup is closed, otherwise
      // the active item will change to null (the container) when the popup is
      // closed by clicking on an item.
      focusOnHover: (event) => {
        if (!focusOnHoverProp(event)) return false;
        return !!state?.open;
      },
    });

    return props;
  }
);

/**
 * A component that renders a select item inside a select list or select
 * popover. The `role` prop will be automatically set based on the `SelectList`
 * or `SelectPopover` own `role` prop. For example, if the `SelectPopover`
 * component's `role` prop is set to `listbox` (default), the `SelectItem`
 * `role` will be set to `option`. By default, the `value` prop will be rendered
 * as the children, but this can be overriden.
 * @see https://ariakit.org/components/select
 * @example
 * ```jsx
 * const select = useSelectState();
 * <Select state={select} />
 * <SelectPopover state={select}>
 *   <SelectItem value="Apple" />
 *   <SelectItem value="Orange" />
 * </SelectPopover>
 * ```
 */
export const SelectItem = createMemoComponent<SelectItemOptions>((props) => {
  const htmlProps = useSelectItem(props);
  return createElement("div", htmlProps);
});

export type SelectItemOptions<T extends As = "div"> = Omit<
  CompositeItemOptions<T>,
  "state" | "preventScrollOnKeyDown"
> &
  Omit<CompositeHoverOptions<T>, "state"> & {
    /**
     * Object returned by the `useSelectState` hook. If not provided, the
     * parent `SelectList` or `SelectPopover` components' context will be
     * used.
     */
    state?: SelectState;
    /**
     * The value of the item. This will be rendered as the children by default.
     *   - If `setValueOnClick` is set to `true` on this component, the
     *     `select.value` state will be set to this value when the user clicks
     *     on it.
     *   - If `select.setValueOnMove` is set to `true` on the select state, the
     *     `select.value` state will be set to this value when the user moves to
     *     it (which is usually the case when moving through the items using the
     *     keyboard).
     * @example
     * ```jsx
     * <SelectItem value="Apple" />
     * ```
     */
    value?: string;
    /**
     * Whether to hide the select when this item is clicked. By default, it's
     * `true` when the `value` prop is also provided.
     */
    hideOnClick?: BooleanOrCallback<MouseEvent<HTMLElement>>;
    /**
     * Whether to set the select value with this item's value, if any, when this
     * item is clicked. By default, it's `true` when the `value` prop is also
     * provided.
     */
    setValueOnClick?: BooleanOrCallback<MouseEvent<HTMLElement>>;
    /**
     * Whether the scroll behavior should be prevented when pressing arrow keys
     * on the first or the last items.
     * @default true
     */
    preventScrollOnKeyDown?: CompositeItemOptions["preventScrollOnKeyDown"];
  };

export type SelectItemProps<T extends As = "div"> = Props<SelectItemOptions<T>>;<|MERGE_RESOLUTION|>--- conflicted
+++ resolved
@@ -80,11 +80,7 @@
     const onClick = useEvent((event: MouseEvent<HTMLDivElement>) => {
       onClickProp?.(event);
       if (event.defaultPrevented) return;
-<<<<<<< HEAD
-      if (event.metaKey) return;
-=======
       if (isOpeningInNewTab(event)) return;
->>>>>>> 15a6eb92
       if (setValueOnClickProp(event) && value != null) {
         state?.setValue((prevValue) => {
           if (!Array.isArray(prevValue)) return value;
