import {
  Combobox,
  ComboboxItem,
  ComboboxList,
  useComboboxState,
} from "ariakit/combobox";
import {
  Select,
  SelectItem,
  SelectLabel,
  SelectPopover,
  useSelectState,
} from "ariakit/select";
import list from "./list";
import "./style.css";

export default function Example() {
  const combobox = useComboboxState({ list, gutter: 4, sameWidth: true });
  // value and setValue shouldn't be passed to the select state because the
  // select value and the combobox value are different things.
  const { value, setValue, ...selectProps } = combobox;
  const select = useSelectState({ ...selectProps, defaultValue: "Apple" });

  // Resets combobox value when popover is collapsed
  if (!select.mounted && combobox.value) {
    combobox.setValue("");
  }

  return (
    <div className="wrapper">
      <SelectLabel state={select}>Favorite fruit</SelectLabel>
      <Select state={select} className="select" />
      <SelectPopover state={select} composite={false} className="popover">
<<<<<<< HEAD
        <div className="popover-scroller">
          <div className="combobox-wrapper">
            <Combobox
              state={combobox}
              autoSelect
              placeholder="Search..."
              className="combobox"
            />
          </div>
          <ComboboxList state={combobox}>
            {combobox.matches.map((value, i) => (
              <ComboboxItem
                key={value + i}
                focusOnHover
                className="select-item"
              >
                {(props) => <SelectItem {...props} value={value} />}
              </ComboboxItem>
            ))}
          </ComboboxList>
        </div>
=======
        <div className="combobox-wrapper">
          <Combobox
            state={combobox}
            autoSelect
            placeholder="Search..."
            className="combobox"
          />
        </div>
        <ComboboxList state={combobox}>
          {combobox.matches.map((value, i) => (
            <ComboboxItem key={value + i} focusOnHover className="select-item">
              {(props) => <SelectItem {...props} value={value} />}
            </ComboboxItem>
          ))}
        </ComboboxList>
>>>>>>> f00ce8d1
      </SelectPopover>
    </div>
  );
}<|MERGE_RESOLUTION|>--- conflicted
+++ resolved
@@ -31,29 +31,6 @@
       <SelectLabel state={select}>Favorite fruit</SelectLabel>
       <Select state={select} className="select" />
       <SelectPopover state={select} composite={false} className="popover">
-<<<<<<< HEAD
-        <div className="popover-scroller">
-          <div className="combobox-wrapper">
-            <Combobox
-              state={combobox}
-              autoSelect
-              placeholder="Search..."
-              className="combobox"
-            />
-          </div>
-          <ComboboxList state={combobox}>
-            {combobox.matches.map((value, i) => (
-              <ComboboxItem
-                key={value + i}
-                focusOnHover
-                className="select-item"
-              >
-                {(props) => <SelectItem {...props} value={value} />}
-              </ComboboxItem>
-            ))}
-          </ComboboxList>
-        </div>
-=======
         <div className="combobox-wrapper">
           <Combobox
             state={combobox}
@@ -69,7 +46,6 @@
             </ComboboxItem>
           ))}
         </ComboboxList>
->>>>>>> f00ce8d1
       </SelectPopover>
     </div>
   );
