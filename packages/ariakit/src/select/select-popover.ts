--- conflicted
+++ resolved
@@ -39,14 +39,10 @@
         const item = findEnabledItemByValue(state.renderedItems, value);
         return item || null;
       });
-<<<<<<< HEAD
-    }, [state.mounted, state.renderedItems, value]);
-=======
       return () => {
         cleaning = true;
       };
-    }, [state.mounted, state.items, value]);
->>>>>>> cc492f2c
+    }, [state.mounted, state.renderedItems, value]);
 
     props = useSelectList({ state, ...props });
     props = usePopover({ state, initialFocusRef: item?.ref, ...props });
