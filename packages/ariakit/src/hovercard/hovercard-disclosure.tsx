import {
  MouseEvent,
  FocusEvent as ReactFocusEvent,
  useCallback,
  useEffect,
  useState,
} from "react";
import { contains } from "ariakit-utils/dom";
import { addGlobalEventListener } from "ariakit-utils/events";
import { useEventCallback, useForkRef } from "ariakit-utils/hooks";
import {
  createComponent,
  createElement,
  createHook,
} from "ariakit-utils/system";
import { As, Props } from "ariakit-utils/types";
import {
  DialogDisclosureOptions,
  useDialogDisclosure,
} from "../dialog/dialog-disclosure";
import { useVisuallyHidden } from "../visually-hidden";
import { HovercardState } from "./hovercard-state";

/**
 * A component hook that returns props that can be passed to `Role` or any other
 * Ariakit component to render a hidden disclosure button that will be visible
 * when the hovercard anchor element (`HovercardAnchor`) receives keyboard
 * focus. The user can then navigate to the button to open the hovercard when
 * using the keyboard.
 * @see https://ariakit.org/components/hovercard
 * @example
 * ```jsx
 * const state = useHovercardState();
 * const props = useHovercardDisclosure({ state });
 * <HovercardAnchor state={state}>@username</HovercardAnchor>
 * <Role {...props} />
 * <Hovercard state={state}>Details</Hovercard>
 * ```
 */
export const useHovercardDisclosure = createHook<HovercardDisclosureOptions>(
  ({ state, ...props }) => {
    const [visible, setVisible] = useState(false);

    // Listens to blur events on the whole document and hides the hovercard
    // disclosure if either the hovercard, the anchor or the disclosure button
    // itself loses focus.
    useEffect(() => {
      if (!visible) return;
      const onBlur = (event: FocusEvent) => {
        const nextActiveElement = event.relatedTarget as Element | null;
        if (nextActiveElement) {
          const anchor = state.anchorRef.current;
          const popover = state.popoverRef.current;
          const disclosure = state.disclosureRef.current;
          if (anchor && contains(anchor, nextActiveElement)) return;
          if (popover && contains(popover, nextActiveElement)) return;
          if (disclosure && contains(disclosure, nextActiveElement)) return;
          // When the portal prop is set to true on the Hovercard component,
          // it's going to render focus trap elements outside of the portal.
          // These elements may transfer focus to the disclosure button, so we
          // also ignore them here.
          if (nextActiveElement.hasAttribute("data-focus-trap")) return;
        }
        setVisible(false);
      };
      return addGlobalEventListener("focusout", onBlur, true);
    }, [visible, state.anchorRef, state.popoverRef, state.disclosureRef]);

    // Shows the hovercard disclosure when the anchor receives keyboard focus.
    useEffect(() => {
      const anchor = state.anchorRef.current;
      if (!anchor) return;
<<<<<<< HEAD
      const onFocus = () => {
        requestAnimationFrame(() => {
          if (!anchor.hasAttribute("data-focus-visible")) return;
          setVisible(true);
        });
      };
      anchor.addEventListener("focus", onFocus);
      return () => anchor.removeEventListener("focus", onFocus);
=======
      const observer = new MutationObserver(() => {
        if (!anchor.hasAttribute("data-focus-visible")) return;
        setVisible(true);
      });
      observer.observe(anchor, { attributeFilter: ["data-focus-visible"] });
      return () => observer.disconnect();
>>>>>>> fd2c6e74
    }, [state.anchorRef]);

    const onClickProp = useEventCallback(props.onClick);

    // By default, hovercards don't receive focus when they are shown. When the
    // disclosure element is clicked, though, we want it to behave like a
    // popover, so we set the autoFocusOnShow prop to true.
    const onClick = useCallback(
      (event: MouseEvent<HTMLButtonElement>) => {
        onClickProp(event);
        if (event.defaultPrevented) return;
        state.setAutoFocusOnShow(true);
      },
      [onClickProp, state.setAutoFocusOnShow]
    );

    const onFocusProp = useEventCallback(props.onFocus);

    // Since the disclosure button is only visually hidden, it may receive focus
    // when the user tabs to it. So we make sure it's visible when that happens.
    const onFocus = useCallback(
      (event: ReactFocusEvent<HTMLButtonElement>) => {
        onFocusProp(event);
        if (event.defaultPrevented) return;
        setVisible(true);
      },
      [onFocusProp]
    );

    const { style } = useVisuallyHidden();

    if (!visible) {
      props = {
        ...props,
        style: {
          ...style,
          ...props.style,
        },
      };
    }

    const children = (
      <svg
        display="block"
        fill="none"
        stroke="currentColor"
        strokeLinecap="round"
        strokeLinejoin="round"
        strokeWidth="1.5pt"
        viewBox="0 0 16 16"
        height="1em"
        width="1em"
      >
        <polyline points="4,6 8,10 12,6" />
      </svg>
    );

    props = {
      children,
      ...props,
      ref: useForkRef(state.disclosureRef, props.ref),
      onClick,
      onFocus,
    };

    props = useDialogDisclosure({ state, ...props });

    return props;
  }
);

/**
 * A component that renders a hidden disclosure button that will be visible when
 * the hovercard anchor element (`HovercardAnchor`) receives keyboard focus. The
 * user can then navigate to the button to open the hovercard when using the
 * keyboard.
 * @see https://ariakit.org/components/hovercard
 * @example
 * ```jsx
 * const hovercard = useHovercardState();
 * <HovercardAnchor state={hovercard}>@username</HovercardAnchor>
 * <HovercardDisclosure state={hovercard} />
 * <Hovercard state={hovercard}>Details</Hovercard>
 * ```
 */
export const HovercardDisclosure = createComponent<HovercardDisclosureOptions>(
  (props) => {
    const htmlProps = useHovercardDisclosure(props);
    return createElement("button", htmlProps);
  }
);

export type HovercardDisclosureOptions<T extends As = "button"> = Omit<
  DialogDisclosureOptions<T>,
  "state"
> & {
  /**
   * Object returned by the `useHovercardState` hook.
   */
  state: HovercardState;
};

export type HovercardDisclosureProps<T extends As = "button"> = Props<
  HovercardDisclosureOptions<T>
>;<|MERGE_RESOLUTION|>--- conflicted
+++ resolved
@@ -70,23 +70,12 @@
     useEffect(() => {
       const anchor = state.anchorRef.current;
       if (!anchor) return;
-<<<<<<< HEAD
-      const onFocus = () => {
-        requestAnimationFrame(() => {
-          if (!anchor.hasAttribute("data-focus-visible")) return;
-          setVisible(true);
-        });
-      };
-      anchor.addEventListener("focus", onFocus);
-      return () => anchor.removeEventListener("focus", onFocus);
-=======
       const observer = new MutationObserver(() => {
         if (!anchor.hasAttribute("data-focus-visible")) return;
         setVisible(true);
       });
       observer.observe(anchor, { attributeFilter: ["data-focus-visible"] });
       return () => observer.disconnect();
->>>>>>> fd2c6e74
     }, [state.anchorRef]);
 
     const onClickProp = useEventCallback(props.onClick);
