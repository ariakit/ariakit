--- conflicted
+++ resolved
@@ -69,14 +69,11 @@
   return element.getAttribute("data-backdrop") === id;
 }
 
-<<<<<<< HEAD
-=======
 function isInDialog(element: Node) {
   return (dialogRef: RefObject<Node>) =>
     dialogRef.current && contains(dialogRef.current, element);
 }
 
->>>>>>> 424b4781
 function isAlreadyFocusingAnotherElement(
   dialog: HTMLElement,
   nestedDialogs?: Array<RefObject<HTMLElement>>
