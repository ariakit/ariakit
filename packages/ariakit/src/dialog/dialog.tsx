--- conflicted
+++ resolved
@@ -142,7 +142,7 @@
     // Sets disclosure ref. It needs to be a layout effect so we get the focused
     // element right before the dialog is mounted.
     useSafeLayoutEffect(() => {
-      if (!visibleIdle) return;
+      if (!openIdle) return;
       const dialog = ref.current;
       const activeElement = getActiveElement(dialog, true);
       if (!activeElement) return;
@@ -150,7 +150,7 @@
       if (!dialog || !contains(dialog, activeElement)) {
         state.disclosureRef.current = activeElement;
       }
-    }, [visibleIdle]);
+    }, [openIdle]);
 
     const nested = useNestedDialogs(ref, { state, modal });
     const { nestedDialogs, openModals, wrapElement } = nested;
@@ -214,7 +214,7 @@
     const shouldDisableOutside = useChampionDialog(
       ref,
       "data-dialog-disable-outside",
-      visibleIdle && !visibleModals.length
+      openIdle && !openModals.length
     );
 
     // Disables/enables the element tree around the modal dialog element.
@@ -222,11 +222,7 @@
       // When the dialog is animating, we immediately restore the element tree
       // outside. This means the element tree will be enabled when the focus is
       // moved back to the disclosure element.
-<<<<<<< HEAD
       if (!shouldDisableOutside()) return;
-=======
-      if (!openIdle) return;
->>>>>>> 2df142c7
       // If portal is enabled, we get the portalNode instead of the dialog
       // element. This will consider nested dialogs as they will be children of
       // the portal node, but not the dialog. This also accounts for the tiny
@@ -245,11 +241,7 @@
       }
       return;
     }, [
-<<<<<<< HEAD
       shouldDisableOutside,
-=======
-      openIdle,
->>>>>>> 2df142c7
       portal,
       portalNode,
       modal,
@@ -271,14 +263,9 @@
       const hasNestedOpenDialog = nestedDialogsRef.current?.some(
         (child) => child.current && !child.current.hidden
       );
-<<<<<<< HEAD
-      if (isNestedDialogVisible) return;
+      if (hasNestedOpenDialog) return;
       // TODO: Comment: modal or backdrop
       const dialog = state.contentElement;
-=======
-      if (hasNestedOpenDialog) return;
-      const dialog = ref.current;
->>>>>>> 2df142c7
       if (!dialog) return;
       const initialFocus = initialFocusRef?.current;
       const element =
