import { KeyboardEvent, MouseEvent, useCallback, useRef } from "react";
import { useMemo } from "react";
import { isSelfTarget } from "ariakit-utils/events";
import {
  useBooleanEventCallback,
  useEventCallback,
  useForkRef,
  useSafeLayoutEffect,
} from "ariakit-utils/hooks";
import { noop } from "ariakit-utils/misc";
import { useDisclosureContent } from "../../disclosure/disclosure-content";
import { DialogProps } from "../dialog";
import { usePreviousMouseDownRef } from "./use-previous-mouse-down-ref";

type DialogBackdropProps = Pick<
  DialogProps,
  | "state"
  | "backdrop"
  | "backdropProps"
  | "children"
  | "hideOnInteractOutside"
  | "hideOnEscape"
>;

export function DialogBackdrop({
  state,
  backdrop,
  backdropProps,
  hideOnInteractOutside = true,
  hideOnEscape,
  children,
}: DialogBackdropProps) {
  const ref = useRef<HTMLDivElement>(null);
  const onClickProp = useEventCallback(backdropProps?.onClick);
  const onKeyDownProp = useEventCallback(backdropProps?.onKeyDown);
  const previousMouseDownRef = usePreviousMouseDownRef(state.mounted);
  const Component = typeof backdrop !== "boolean" ? backdrop || "div" : "div";

  state = useMemo(
    () => ({
      ...state,
      // Override the setContentElement method to prevent the backdrop from
      // overwriting the dialog's content element.
      setContentElement: noop,
    }),
    [state]
  );

  useSafeLayoutEffect(() => {
    const backdrop = ref.current;
    const dialog = state.contentElement;
    if (!backdrop) return;
    if (!dialog) return;
    backdrop.style.zIndex = getComputedStyle(dialog).zIndex;
  }, [state.contentElement]);

  const hideOnInteractOutsideProp = useBooleanEventCallback(
    hideOnInteractOutside
  );

  const onClick = useCallback(
    (event: MouseEvent<HTMLDivElement>) => {
      onClickProp(event);
      if (event.defaultPrevented) return;
<<<<<<< HEAD
      // TODO: Accept function
      if (!hideOnInteractOutside) return;
=======
>>>>>>> 0d371254
      if (!isSelfTarget(event)) return;
      if (previousMouseDownRef.current !== event.currentTarget) return;
      if (!hideOnInteractOutsideProp(event)) return;
      event.stopPropagation();
      state.hide();
    },
    [onClickProp, hideOnInteractOutsideProp, state.hide]
  );

  // When hideOnInteractOutside is false and the backdrop is clicked, the
  // backdrop will receive focus (because we set the tabIndex on it). Therefore,
  // the Escape key will not be captured by the Dialog component. So we listen
  // to it here.
  const onKeyDown = useCallback(
    (event: KeyboardEvent<HTMLDivElement>) => {
      onKeyDownProp(event);
      if (event.defaultPrevented) return;
      if (!hideOnEscape) return;
      if (!isSelfTarget(event)) return;
      if (event.key !== "Escape") return;
      state.hide();
    },
    [onKeyDownProp, hideOnEscape, state.hide]
  );

  const props = useDisclosureContent({
    state,
    id: undefined,
    role: "presentation",
    tabIndex: -1,
    ...backdropProps,
    ref: useForkRef(backdropProps?.ref, ref),
    onClick,
    onKeyDown,
    style: {
      position: "fixed",
      top: 0,
      right: 0,
      bottom: 0,
      left: 0,
      ...backdropProps?.style,
    },
  });

  return (
    <Component {...props} data-backdrop={state.contentElement?.id}>
      {children}
    </Component>
  );
}<|MERGE_RESOLUTION|>--- conflicted
+++ resolved
@@ -62,11 +62,6 @@
     (event: MouseEvent<HTMLDivElement>) => {
       onClickProp(event);
       if (event.defaultPrevented) return;
-<<<<<<< HEAD
-      // TODO: Accept function
-      if (!hideOnInteractOutside) return;
-=======
->>>>>>> 0d371254
       if (!isSelfTarget(event)) return;
       if (previousMouseDownRef.current !== event.currentTarget) return;
       if (!hideOnInteractOutsideProp(event)) return;
