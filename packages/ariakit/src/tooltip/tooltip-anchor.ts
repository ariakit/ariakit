import { FocusEvent, MouseEvent, useCallback } from "react";
import { useEventCallback } from "ariakit-utils/hooks";
import {
  createComponent,
  createElement,
  createHook,
} from "ariakit-utils/system";
import { As, Props } from "ariakit-utils/types";
import {
  PopoverAnchorOptions,
  usePopoverAnchor,
} from "../popover/popover-anchor";
import { TooltipState } from "./tooltip-state";

/**
 * A component hook that returns props that can be passed to `Role` or any other
 * Ariakit component to render an element that will be labelled or described by
 * a `Tooltip` component. This component will also be used as the reference to
 * position the tooltip on the screen.
 * @see https://ariakit.org/components/tooltip
 * @example
 * ```jsx
 * const state = useToolTipState();
 * const props = useTooltipAnchor({ state });
 * <Role {...props}>Anchor</Role>
 * <Tooltip state={state}>Tooltip</Tooltip>
 * ```
 */
export const useTooltipAnchor = createHook<TooltipAnchorOptions>(
  ({ state, described, ...props }) => {
    const onFocusProp = useEventCallback(props.onFocus);

    const onFocus = useCallback(
      (event: FocusEvent<HTMLDivElement>) => {
        onFocusProp(event);
        if (event.defaultPrevented) return;
<<<<<<< HEAD
=======
        // When using multiple anchors for the same tooltip, we need to
        // re-render the tooltip to update its position.
>>>>>>> cbe80bcf
        if (state.anchorRef.current !== event.currentTarget) {
          state.anchorRef.current = event.currentTarget;
          state.render();
        }
        state.show();
      },
      [onFocusProp, state.show]
    );

    const onBlurProp = useEventCallback(props.onBlur);

    const onBlur = useCallback(
      (event: FocusEvent<HTMLDivElement>) => {
        onBlurProp(event);
        if (event.defaultPrevented) return;
        state.hide();
      },
      [onBlurProp, state.hide]
    );

    const onMouseEnterProp = useEventCallback(props.onMouseEnter);

    const onMouseEnter = useCallback(
      (event: MouseEvent<HTMLDivElement>) => {
        onMouseEnterProp(event);
        if (event.defaultPrevented) return;
<<<<<<< HEAD
=======
        // When using multiple anchors for the same tooltip, we need to
        // re-render the tooltip to update its position.
>>>>>>> cbe80bcf
        if (state.anchorRef.current !== event.currentTarget) {
          state.anchorRef.current = event.currentTarget;
          state.render();
        }
        state.show();
      },
      [onMouseEnterProp, state.show]
    );

    const onMouseLeaveProp = useEventCallback(props.onMouseLeave);

    const onMouseLeave = useCallback(
      (event: MouseEvent<HTMLDivElement>) => {
        onMouseLeaveProp(event);
        if (event.defaultPrevented) return;
        state.hide();
      },
      [onMouseLeaveProp, state.hide]
    );

    props = {
      tabIndex: 0,
      "aria-labelledby": !described ? state.contentElement?.id : undefined,
      "aria-describedby": described ? state.contentElement?.id : undefined,
      ...props,
      onFocus,
      onBlur,
      onMouseEnter,
      onMouseLeave,
    };

    props = usePopoverAnchor({ state, ...props });

    return props;
  }
);

/**
 * A component that renders an element that will be labelled or described by
 * a `Tooltip` component. This component will also be used as the reference to
 * position the tooltip on the screen.
 * @see https://ariakit.org/components/tooltip
 * @example
 * ```jsx
 * const tooltip = useTooltipState();
 * <TooltipAnchor state={tooltip}>Anchor</TooltipAnchor>
 * <Tooltip state={tooltip}>Tooltip</Tooltip>
 * ```
 */
export const TooltipAnchor = createComponent<TooltipAnchorOptions>((props) => {
  const htmlProps = useTooltipAnchor(props);
  return createElement("div", htmlProps);
});

export type TooltipAnchorOptions<T extends As = "div"> = Omit<
  PopoverAnchorOptions<T>,
  "state"
> & {
  /**
   * Object returned by the `useTooltipState` hook.
   */
  state: TooltipState;
  /**
   * Determines wether the tooltip anchor is described or labelled by the
   * tooltip. If `true`, the tooltip id will be set as the `aria-describedby`
   * attribute on the anchor element, and not as the `aria-labelledby`
   * attribute.
   * @default false
   * @example
   * ```jsx
   * const tooltip = useTooltipState();
   * <TooltipAnchor state={tooltip} described>
   *   This is an element with a visible label.
   * </TooltipAnchor>
   * <Tooltip state={tooltip}>Description</Tooltip>
   * ```
   */
  described?: boolean;
};

export type TooltipAnchorProps<T extends As = "div"> = Props<
  TooltipAnchorOptions<T>
>;<|MERGE_RESOLUTION|>--- conflicted
+++ resolved
@@ -34,11 +34,8 @@
       (event: FocusEvent<HTMLDivElement>) => {
         onFocusProp(event);
         if (event.defaultPrevented) return;
-<<<<<<< HEAD
-=======
         // When using multiple anchors for the same tooltip, we need to
         // re-render the tooltip to update its position.
->>>>>>> cbe80bcf
         if (state.anchorRef.current !== event.currentTarget) {
           state.anchorRef.current = event.currentTarget;
           state.render();
@@ -65,11 +62,8 @@
       (event: MouseEvent<HTMLDivElement>) => {
         onMouseEnterProp(event);
         if (event.defaultPrevented) return;
-<<<<<<< HEAD
-=======
         // When using multiple anchors for the same tooltip, we need to
         // re-render the tooltip to update its position.
->>>>>>> cbe80bcf
         if (state.anchorRef.current !== event.currentTarget) {
           state.anchorRef.current = event.currentTarget;
           state.render();
