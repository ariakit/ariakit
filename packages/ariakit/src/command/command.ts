import { KeyboardEvent, useEffect, useRef, useState } from "react";
import { isButton, isTextField } from "ariakit-utils/dom";
import { fireClickEvent, isSelfTarget } from "ariakit-utils/events";
import { useEvent, useForkRef, useTagName } from "ariakit-utils/hooks";
import { queueMicrotask } from "ariakit-utils/misc";
<<<<<<< HEAD
=======
import { isFirefox } from "ariakit-utils/platform";
>>>>>>> d6cb57dd
import {
  createComponent,
  createElement,
  createHook,
} from "ariakit-utils/system";
import { As, Props } from "ariakit-utils/types";
import { FocusableOptions, useFocusable } from "../focusable";

function isNativeClick(event: KeyboardEvent) {
  if (!event.isTrusted) return false;
  // istanbul ignore next: can't test trusted events yet
  const element = event.currentTarget;
  return (
    isButton(element) ||
    element.tagName === "SUMMARY" ||
    element.tagName === "INPUT" ||
    element.tagName === "TEXTAREA" ||
    element.tagName === "A" ||
    element.tagName === "SELECT"
  );
}

/**
 * A component hook that returns props that can be passed to `Role` or any other
 * Ariakit component. If the element is not a native clickable element (like a
 * button), the hook will return additional props to make sure it's accessible.
 * @see https://ariakit.org/components/command
 * @example
 * ```jsx
 * const props = useCommand({ as: "div" });
 * <Role {...props}>Accessible button</Role>
 * ```
 */
export const useCommand = createHook<CommandOptions>(
  ({ clickOnEnter = true, clickOnSpace = true, ...props }) => {
    const ref = useRef<HTMLButtonElement>(null);
    const tagName = useTagName(ref, props.as);
    const [isNativeButton, setIsNativeButton] = useState(
      () => !!tagName && isButton({ tagName, type: props.type })
    );

    useEffect(() => {
      if (!ref.current) return;
      setIsNativeButton(isButton(ref.current));
    }, []);

    const [active, setActive] = useState(false);
    const activeRef = useRef(false);
    const isDuplicate = "data-command" in props;

    const onKeyDownProp = props.onKeyDown;

    const onKeyDown = useEvent((event: KeyboardEvent<HTMLButtonElement>) => {
      onKeyDownProp?.(event);
      const element = event.currentTarget;

      if (event.defaultPrevented) return;
      if (isDuplicate) return;
      if (props.disabled) return;
      if (!isSelfTarget(event)) return;
      if (isTextField(element)) return;
      if (element.isContentEditable) return;

      const isEnter = clickOnEnter && event.key === "Enter";
      const isSpace = clickOnSpace && event.key === " ";
      const shouldPreventEnter = event.key === "Enter" && !clickOnEnter;
      const shouldPreventSpace = event.key === " " && !clickOnSpace;

      if (shouldPreventEnter || shouldPreventSpace) {
        event.preventDefault();
        return;
      }

      if (isEnter || isSpace) {
        const nativeClick = isNativeClick(event);
        if (isEnter) {
          if (!nativeClick) {
            event.preventDefault();
            const { view, ...eventInit } = event;
<<<<<<< HEAD
            queueMicrotask(() => fireClickEvent(element, eventInit));
=======
            // Fire a click event instead of calling element.click() directly
            // so we can pass along the modifier state.
            const click = () => fireClickEvent(element, eventInit);
            // If this element is a link with target="_blank", Firefox will
            // block the "popup" if the click event is dispatched synchronously
            // or in a microtask. Queueing the event asynchronously fixes that.
            if (isFirefox()) {
              queueBeforeEvent(element, "keyup", click);
            } else {
              queueMicrotask(click);
            }
>>>>>>> d6cb57dd
          }
        } else if (isSpace) {
          activeRef.current = true;
          if (!nativeClick) {
            event.preventDefault();
            setActive(true);
          }
        }
      }
    });

    const onKeyUpProp = props.onKeyUp;

    const onKeyUp = useEvent((event: KeyboardEvent<HTMLButtonElement>) => {
      onKeyUpProp?.(event);

      if (event.defaultPrevented) return;
      if (isDuplicate) return;
      if (props.disabled) return;
      if (event.metaKey) return;

      const isSpace = clickOnSpace && event.key === " ";

      if (activeRef.current && isSpace) {
        activeRef.current = false;
        if (!isNativeClick(event)) {
          setActive(false);
          const element = event.currentTarget;
          const { view, ...eventInit } = event;
          queueMicrotask(() => fireClickEvent(element, eventInit));
        }
      }
    });

    props = {
      "data-command": "",
      "data-active": active ? "" : undefined,
      type: isNativeButton ? "button" : undefined,
      ...props,
      ref: useForkRef(ref, props.ref),
      onKeyDown,
      onKeyUp,
    };

    props = useFocusable(props);

    return props;
  }
);

/**
 * A component that renders a native clickable element (a button). If another
 * element is passed to the `as` prop, this component will make sure the
 * rendered element is accessible.
 * @see https://ariakit.org/components/command
 * @example
 * ```jsx
 * <Command as="div">Accessible button</Command>
 * ```
 */
export const Command = createComponent<CommandOptions>((props) => {
  props = useCommand(props);
  return createElement("button", props);
});

export type CommandOptions<T extends As = "button"> = FocusableOptions<T> & {
  /**
   * If true, pressing the enter key will trigger a click on the button.
   * @default true
   */
  clickOnEnter?: boolean;
  /**
   * If true, pressing the space key will trigger a click on the button.
   * @default true
   */
  clickOnSpace?: boolean;
};

export type CommandProps<T extends As = "button"> = Props<CommandOptions<T>>;<|MERGE_RESOLUTION|>--- conflicted
+++ resolved
@@ -1,12 +1,13 @@
 import { KeyboardEvent, useEffect, useRef, useState } from "react";
 import { isButton, isTextField } from "ariakit-utils/dom";
-import { fireClickEvent, isSelfTarget } from "ariakit-utils/events";
+import {
+  fireClickEvent,
+  isSelfTarget,
+  queueBeforeEvent,
+} from "ariakit-utils/events";
 import { useEvent, useForkRef, useTagName } from "ariakit-utils/hooks";
 import { queueMicrotask } from "ariakit-utils/misc";
-<<<<<<< HEAD
-=======
 import { isFirefox } from "ariakit-utils/platform";
->>>>>>> d6cb57dd
 import {
   createComponent,
   createElement,
@@ -86,9 +87,6 @@
           if (!nativeClick) {
             event.preventDefault();
             const { view, ...eventInit } = event;
-<<<<<<< HEAD
-            queueMicrotask(() => fireClickEvent(element, eventInit));
-=======
             // Fire a click event instead of calling element.click() directly
             // so we can pass along the modifier state.
             const click = () => fireClickEvent(element, eventInit);
@@ -100,7 +98,6 @@
             } else {
               queueMicrotask(click);
             }
->>>>>>> d6cb57dd
           }
         } else if (isSpace) {
           activeRef.current = true;
