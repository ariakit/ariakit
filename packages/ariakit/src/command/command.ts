import { KeyboardEvent, useEffect, useRef, useState } from "react";
import { isButton, isTextField } from "ariakit-utils/dom";
import {
  fireClickEvent,
  isSelfTarget,
  queueBeforeEvent,
} from "ariakit-utils/events";
import { useEvent, useForkRef, useTagName } from "ariakit-utils/hooks";
import {
  createComponent,
  createElement,
  createHook,
} from "ariakit-utils/system";
import { As, Props } from "ariakit-utils/types";
import { FocusableOptions, useFocusable } from "../focusable";

function isNativeClick(event: KeyboardEvent) {
  if (!event.isTrusted) return false;
  // istanbul ignore next: can't test trusted events yet
  const element = event.currentTarget;
  return (
    isButton(element) ||
    element.tagName === "SUMMARY" ||
    element.tagName === "INPUT" ||
    element.tagName === "TEXTAREA" ||
    element.tagName === "A" ||
    element.tagName === "SELECT"
  );
}

/**
 * A component hook that returns props that can be passed to `Role` or any other
 * Ariakit component. If the element is not a native clickable element (like a
 * button), the hook will return additional props to make sure it's accessible.
 * @see https://ariakit.org/components/command
 * @example
 * ```jsx
 * const props = useCommand({ as: "div" });
 * <Role {...props}>Accessible button</Role>
 * ```
 */
export const useCommand = createHook<CommandOptions>(
  ({ clickOnEnter = true, clickOnSpace = true, ...props }) => {
    const ref = useRef<HTMLButtonElement>(null);
    const tagName = useTagName(ref, props.as);
    const [isNativeButton, setIsNativeButton] = useState(
      () => !!tagName && isButton({ tagName, type: props.type })
    );

    useEffect(() => {
      if (!ref.current) return;
      setIsNativeButton(isButton(ref.current));
    }, []);

    const [active, setActive] = useState(false);
    const activeRef = useRef(false);
    const isDuplicate = "data-command" in props;

    const onKeyDownProp = props.onKeyDown;

    const onKeyDown = useEvent((event: KeyboardEvent<HTMLButtonElement>) => {
      onKeyDownProp?.(event);
      const element = event.currentTarget;

      if (event.defaultPrevented) return;
      if (isDuplicate) return;
      if (props.disabled) return;
<<<<<<< HEAD
      if (
        event.metaKey &&
        (event.target.tagName !== "A" || event.key !== "Enter")
      )
        return;
=======
>>>>>>> 15a6eb92
      if (!isSelfTarget(event)) return;
      if (isTextField(element)) return;
      if (element.isContentEditable) return;

      const isEnter = clickOnEnter && event.key === "Enter";
      const isSpace = clickOnSpace && event.key === " ";
      const shouldPreventEnter = event.key === "Enter" && !clickOnEnter;
      const shouldPreventSpace = event.key === " " && !clickOnSpace;

      if (shouldPreventEnter || shouldPreventSpace) {
        event.preventDefault();
        return;
      }

      if (isEnter || isSpace) {
        const nativeClick = isNativeClick(event);
        if (isEnter) {
          if (!nativeClick) {
            event.preventDefault();
            const { view, ...eventInit } = event;
            queueBeforeEvent(element, "keyup", () =>
              // Fire a click event instead of calling element.click() directly
              // so we can pass the modifier state to the click event.
              fireClickEvent(element, eventInit)
            );
          }
        } else if (isSpace) {
          activeRef.current = true;
          if (!nativeClick) {
            event.preventDefault();
            setActive(true);
          }
        }
      }
    });

    const onKeyUpProp = props.onKeyUp;

    const onKeyUp = useEvent((event: KeyboardEvent<HTMLButtonElement>) => {
      onKeyUpProp?.(event);

      if (event.defaultPrevented) return;
      if (isDuplicate) return;
      if (props.disabled) return;
      if (event.metaKey) return;

      const isSpace = clickOnSpace && event.key === " ";

      if (activeRef.current && isSpace) {
        activeRef.current = false;
        if (!isNativeClick(event)) {
          setActive(false);
          const element = event.currentTarget;
          const { view, ...eventInit } = event;
          requestAnimationFrame(() => fireClickEvent(element, eventInit));
        }
      }
    });

    props = {
      "data-command": "",
      "data-active": active ? "" : undefined,
      type: isNativeButton ? "button" : undefined,
      ...props,
      ref: useForkRef(ref, props.ref),
      onKeyDown,
      onKeyUp,
    };

    props = useFocusable(props);

    return props;
  }
);

/**
 * A component that renders a native clickable element (a button). If another
 * element is passed to the `as` prop, this component will make sure the
 * rendered element is accessible.
 * @see https://ariakit.org/components/command
 * @example
 * ```jsx
 * <Command as="div">Accessible button</Command>
 * ```
 */
export const Command = createComponent<CommandOptions>((props) => {
  props = useCommand(props);
  return createElement("button", props);
});

export type CommandOptions<T extends As = "button"> = FocusableOptions<T> & {
  /**
   * If true, pressing the enter key will trigger a click on the button.
   * @default true
   */
  clickOnEnter?: boolean;
  /**
   * If true, pressing the space key will trigger a click on the button.
   * @default true
   */
  clickOnSpace?: boolean;
};

export type CommandProps<T extends As = "button"> = Props<CommandOptions<T>>;<|MERGE_RESOLUTION|>--- conflicted
+++ resolved
@@ -65,14 +65,6 @@
       if (event.defaultPrevented) return;
       if (isDuplicate) return;
       if (props.disabled) return;
-<<<<<<< HEAD
-      if (
-        event.metaKey &&
-        (event.target.tagName !== "A" || event.key !== "Enter")
-      )
-        return;
-=======
->>>>>>> 15a6eb92
       if (!isSelfTarget(event)) return;
       if (isTextField(element)) return;
       if (element.isContentEditable) return;
