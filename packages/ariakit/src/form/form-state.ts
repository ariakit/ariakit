import { SetStateAction, useCallback, useMemo, useState } from "react";
import {
  useControlledState,
  useInitialValue,
  useLazyValue,
  useLiveRef,
  useSafeLayoutEffect,
} from "ariakit-utils/hooks";
import { applyState } from "ariakit-utils/misc";
import { useStorePublisher } from "ariakit-utils/store";
import { AnyObject, SetState } from "ariakit-utils/types";
import {
  CollectionState,
  CollectionStateProps,
  useCollectionState,
} from "../collection/collection-state";
import {
  DeepMap,
  DeepPartial,
  Names,
  StringLike,
  createNames,
  get,
  hasMessages,
  set,
  setAll,
} from "./__utils";

type ErrorMessage = string | undefined | null;
type Callback = () => void | Promise<void>;

type Item = CollectionState["items"][number] & {
  type: "field" | "label" | "description" | "error" | "button";
  name: string;
  id?: string;
};

function nextFrame() {
  return new Promise<void>((resolve) => requestAnimationFrame(() => resolve()));
}

/**
 * Provides state for the `Form` component.
 * @example
 * ```jsx
 * const form = useFormState({ defaultValues: { email: "" } });
 * <Form state={form}>
 *   <FormLabel name={form.names.email}>Email</FormLabel>
 *   <FormInput name={form.names.email} />
 *   <FormError name={form.names.email} />
 *   <FormSubmit>Submit</FormSubmit>
 * </Form>
 * ```
 */
export function useFormState<V = AnyObject>(
  props: FormStateProps<V> = {}
): FormState<V> {
  const collection = useCollectionState(props);
  const defaultValues = useInitialValue(
    props.defaultValues || ({} as FormState<V>["values"])
  );
  const [values, setValues] = useControlledState(
    defaultValues,
    props.values,
    props.setValues
  );
  const defaultErrors = useInitialValue(
    props.defaultErrors || ({} as FormState<V>["errors"])
  );
  const [errors, setErrors] = useControlledState(
    defaultErrors,
    props.errors,
    props.setErrors
  );
  const defaultTouched = useInitialValue(
    props.defaultTouched || ({} as FormState<V>["touched"])
  );
  const [touched, setTouched] = useControlledState(
    defaultTouched,
    props.touched,
    props.setTouched
  );
  const [validating, setValidating] = useState(false);
  const [submitting, setSubmitting] = useState(false);
  const [submitSucceed, setSubmitSucceed] = useState(0);
  const [submitFailed, setSubmitFailed] = useState(0);
  const valid = useMemo(() => !hasMessages(errors), [errors]);
  const names = useLazyValue(createNames);
  const submitCallbacks = useLazyValue(() => new Set<Callback>());
  const validateCallbacks = useLazyValue(() => new Set<Callback>());

  const getValue: FormState["getValue"] = useCallback(
    (name) => get(values, name),
    [values]
  );

  const setValue: FormState["setValue"] = useCallback(
    (name, value) =>
      setValues((prevValues) => {
        const prevValue = get(prevValues, name);
        const nextValue = applyState(value, prevValue);
        if (nextValue === prevValue) return prevValues;
        return set(prevValues, name, nextValue);
      }),
    []
  );

  const pushValue: FormState["pushValue"] = useCallback((name, value) => {
    setValues((prevValues) => {
      const array = get(prevValues, name, [] as unknown[]);
      return set(prevValues, name, [...array, value]);
    });
  }, []);

  const removeValue: FormState["removeValue"] = useCallback((name, index) => {
    setValues((prevValues) => {
      const array = get(prevValues, name, [] as unknown[]);
      return set(prevValues, name, [
        ...array.slice(0, index),
        null,
        ...array.slice(index + 1),
      ]);
    });
  }, []);

  const getError: FormState["getError"] = useCallback(
    (name) => get(errors, name),
    [errors]
  );

  const setError: FormState["setError"] = useCallback(
    (name, error) =>
      setErrors((prevErrors) => {
        const prevError = get(prevErrors, name);
        const nextError = applyState(error, prevError);
        if (nextError === prevError) return prevErrors;
        return set(prevErrors, name, nextError);
      }),
    []
  );

  const getFieldTouched: FormState["getFieldTouched"] = useCallback(
    (name) => !!get(touched, name),
    [touched]
  );

  const setFieldTouched: FormState["setFieldTouched"] = useCallback(
    (name, value) =>
      setTouched((prevTouched) => {
        const prevValue = get(prevTouched, name);
        const nextValue = applyState(value, prevValue);
        if (nextValue === prevValue) return prevTouched;
        return set(prevTouched, name, nextValue);
      }),
    []
  );

  const useValidate: FormState["useValidate"] = useCallback((callback) => {
    useSafeLayoutEffect(() => {
      validateCallbacks.add(callback);
      return () => {
        validateCallbacks.delete(callback);
      };
    }, [callback]);
  }, []);

  const useSubmit: FormState["useSubmit"] = useCallback((callback) => {
    useSafeLayoutEffect(() => {
      submitCallbacks.add(callback);
      return () => {
        submitCallbacks.delete(callback);
      };
    }, [callback]);
  }, []);

  const errorsRef = useLiveRef(errors);

  const validate: FormState["validate"] = useCallback(async () => {
    setValidating(true);
    setErrors(defaultErrors);
    try {
      const callbacks = [...validateCallbacks];
      const results = callbacks.map((callback) => callback());
<<<<<<< HEAD
      // TODO: Explain we need to wait for the errors state to be populated on
      // async validate handlers.
=======
      // Wait for the next frame to allow the errors to be set on the state.
>>>>>>> d6cb57dd
      await Promise.all(results).then(nextFrame);
      return !hasMessages(errorsRef.current);
    } finally {
      setValidating(false);
    }
  }, [defaultErrors]);

  const valuesRef = useLiveRef(values);

  const submit: FormState["submit"] = useCallback(async () => {
    setSubmitting(true);
    setTouched(setAll(valuesRef.current, true));
    try {
      if (await validate()) {
        const callbacks = [...submitCallbacks];
        const results = callbacks.map((callback) => callback());
<<<<<<< HEAD
=======
        // Wait for the next frame to allow the errors to be set on the state.
>>>>>>> d6cb57dd
        await Promise.all(results).then(nextFrame);
        if (!hasMessages(errorsRef.current)) {
          setSubmitSucceed((value) => value + 1);
          return true;
        }
      }
      setSubmitFailed((value) => value + 1);
      return false;
    } catch (error) {
      setSubmitFailed((value) => value + 1);
      throw error;
    } finally {
      setSubmitting(false);
    }
  }, [validate]);

  const reset = useCallback(() => {
    setValues(defaultValues);
    setErrors(defaultErrors);
    setTouched(defaultTouched);
    setValidating(false);
    setSubmitting(false);
    setSubmitSucceed(0);
    setSubmitFailed(0);
  }, [defaultValues, defaultErrors, defaultTouched]);

  const state = useMemo(
    () => ({
      ...collection,
      values,
      setValues,
      errors,
      setErrors,
      touched,
      setTouched,
      validating,
      submitting,
      submitSucceed,
      submitFailed,
      valid,
      names,
      getValue,
      setValue,
      pushValue,
      removeValue,
      getError,
      setError,
      getFieldTouched,
      setFieldTouched,
      useValidate,
      useSubmit,
      validate,
      submit,
      reset,
    }),
    [
      collection,
      values,
      setValues,
      errors,
      setErrors,
      touched,
      setTouched,
      validating,
      submitting,
      submitSucceed,
      submitFailed,
      valid,
      names,
      getValue,
      setValue,
      pushValue,
      removeValue,
      getError,
      setError,
      getFieldTouched,
      setFieldTouched,
      useValidate,
      useSubmit,
      validate,
      submit,
      reset,
    ]
  );

  return useStorePublisher(state);
}

export type FormState<V = AnyObject> = CollectionState<Item> & {
  /**
   * Form values.
   */
  values: V;
  /**
   * Sets the `values` state.
   * @example
   * const form = useFormState({ defaultValues: { name: "John" } });
   * // Inside an effect or event callback.
   * form.setValues({ name: "Jane" });
   * form.setValues((prevValues) => ({ ...prevValues, name: "John" }));
   */
  setValues: SetState<FormState<V>["values"]>;
  /**
   * Retrieves a field value.
   * @example
   * const form = useFormState({ defaultValues: { firstName: "John" } });
   * form.getValue(form.names.firstName); // "John"
   */
  getValue: <T = any>(name: StringLike) => T;
  /**
   * Sets a field value.
   * @example
   * const form = useFormState({ defaultValues: { firstName: "John" } });
   * // Inside an effect or event callback.
   * form.setValue(form.names.firstName, "Jane");
   * form.setValue(form.names.firstName, (prevValue) => `${prevValue} Doe`);
   */
  setValue: <T>(name: StringLike, value: SetStateAction<T>) => void;
  /**
   * Pushes a value to an array field.
   * @example
   * const form = useFormState({ defaultValues: { tags: [] } });
   * // Inside an effect or event callback.
   * form.pushValue(form.names.tags, "tag");
   */
  pushValue: <T>(name: StringLike, value: T) => void;
  /**
   * Removes a value from an array field.
   * @example
   * const form = useFormState({ defaultValues: { tags: ["tag"] } });
   * // Inside an effect or event callback.
   * form.removeValue(form.names.tags, 0);
   */
  removeValue: (name: StringLike, index: number) => void;
  /**
   * Form errors.
   */
  errors: DeepPartial<DeepMap<V, ErrorMessage>>;
  /**
   * Sets the `errors` state.
   * @example
   * const form = useFormState({ defaultValues: { name: "" } });
   * // Inside an effect or event callback.
   * form.setErrors({ name: "Name is required" });
   */
  setErrors: SetState<FormState<V>["errors"]>;
  /**
   * Retrieves a field error.
   * @example
   * const form = useFormState({ defaultValues: { email: "" } });
   * form.getError(form.names.email); // undefined
   */
  getError: (name: StringLike) => ErrorMessage;
  /**
   * Sets a field error.
   * @example
   * const form = useFormState({ defaultValues: { email: "" } });
   * form.useValidate(() => {
   *   if (!form.getValue(form.names.email)) {
   *     form.setError(form.names.email, "Email is required");
   *   }
   * });
   */
  setError: (name: StringLike, error: SetStateAction<ErrorMessage>) => void;
  /**
   * The touched state of the form.
   */
  touched: DeepPartial<DeepMap<V, boolean>>;
  /**
   * Sets the `touched` state.
   * @example
   * const form = useFormState({ defaultValues: { name: "" } });
   * // Inside an effect or event callback.
   * form.setTouched({ name: true });
   */
  setTouched: SetState<FormState<V>["touched"]>;
  /**
   * Retrieves a field touched state.
   * @example
   * const form = useFormState({ defaultValues: { email: "" } });
   * form.getFieldTouched(form.names.email); // false
   */
  getFieldTouched: (name: StringLike) => boolean;
  /**
   * Sets a field touched state.
   * @example
   * const form = useFormState({ defaultValues: { email: "" } });
   * // Inside an effect or event callback.
   * form.setFieldTouched(form.names.email, true);
   * form.setFieldTouched(form.names.email, (prevTouched) => !prevTouched);
   */
  setFieldTouched: (name: StringLike, value: SetStateAction<boolean>) => void;
  /**
   * An object containing the names of the form fields.
   * @example
   * const form = useFormState({
   *   defaultValues: { name: { first: "", last: "" } },
   * });
   * form.names.name; // "name"
   * form.names.name.first; // "name.first"
   * form.names.name.last; // "name.last"
   */
  names: Names<V>;
  /**
   * Whether the form is valid.
   * @example
   * const form = useFormState({ defaultValues: { name: "" } });
   * form.valid; // true
   * // Inside an effect or event callback.
   * form.setError(form.names.name, "Name is required");
   * // On the next render.
   * form.valid; // false
   */
  valid: boolean;
  /**
   * Whether the form is validating.
   * @example
   * const form = useFormState({ defaultValues: { name: "" } });
   * form.validating; // false
   * // Inside an effect or event callback.
   * form.validate();
   * // On the next render.
   * form.validating; // true
   * // On the next render.
   * form.validating; // false
   */
  validating: boolean;
  /**
   * Validates the form by running all validation callbacks passed to
   * `form.useValidate`.
   * @example
   * const form = useFormState({ defaultValues: { name: "" } });
   * // Inside an effect or event callback.
   * if (await form.validate()) {
   *   // Form is valid.
   * }
   */
  validate: () => Promise<boolean>;
  /**
   * Custom hook that accepts a callback that will be used to validate the form
   * when `form.validate` is called.
   * @example
   * const form = useFormState({ defaultValues: { name: "" } });
   * form.useValidate(async () => {
   *   const errors = await api.validate(form.values);
   *   if (errors) {
   *     form.setErrors(errors);
   *   }
   * });
   */
  useValidate: (callback: Callback) => void;
  /**
   * Whether the form is submitting.
   * @example
   * const form = useFormState({ defaultValues: { name: "" } });
   * form.submitting; // false
   * // Inside an effect or event callback.
   * form.submit();
   * // On the next render.
   * form.submitting; // true
   * // On the next render.
   * form.submitting; // false
   */
  submitting: boolean;
  /**
   * The number of times `form.submit` has been called with a successful
   * response.
   */
  submitSucceed: number;
  /**
   * The number of times `form.submit` has been called with an error response.
   */
  submitFailed: number;
  /**
   * Submits the form by running all submit callbacks passed to
   * `form.useSubmit`. This also triggers validation.
   * @example
   * const form = useFormState({ defaultValues: { name: "" } });
   * // Inside an effect or event callback.
   * if (await form.submit()) {
   *   // Form is submitted.
   * }
   */
  submit: () => Promise<boolean>;
  /**
   * Custom hook that accepts a callback that will be used to submit the form
   * when `form.submit` is called.
   * @example
   * const form = useFormState({ defaultValues: { name: "" } });
   * form.useSubmit(async () => {
   *   try {
   *     await api.submit(form.values);
   *   } catch (errors) {
   *     form.setErrors(errors);
   *   }
   * });
   */
  useSubmit: (callback: Callback) => void;
  /**
   * Resets the form to its default values.
   */
  reset: () => void;
};

export type FormStateProps<V = AnyObject> = CollectionStateProps<Item> &
  Partial<Pick<FormState<V>, "values" | "errors" | "touched">> & {
    /**
     * The default values of the form.
     */
    defaultValues?: V;
    /**
     * The default errors of the form.
     */
    defaultErrors?: FormState<V>["errors"];
    /**
     * The default touched state of the form.
     */
    defaultTouched?: FormState<V>["touched"];
    /**
     * Function that will be called when setting the form `values` state.
     * @example
     * // Uncontrolled example
     * useFormState({ setValues: (values) => console.log(values) });
     * @example
     * // Controlled example
     * const [values, setValues] = useState({});
     * useFormState({ values, setValues });
     * @example
     * // Externally controlled example
     * function MyForm({ values, onChange }) {
     *   const form = useFormState({ values, setValues: onChange });
     * }
     */
    setValues?: (values: FormState<V>["values"]) => void;
    /**
     * Function that will be called when setting the form `errors` state.
     * @example
     * useFormState({ setErrors: (errors) => console.log(errors) });
     */
    setErrors?: (errors: FormState<V>["errors"]) => void;
    /**
     * Function that will be called when setting the form `touched` state.
     * @example
     * useFormState({ setTouched: (touched) => console.log(touched) });
     */
    setTouched?: (touched: FormState<V>["touched"]) => void;
  };<|MERGE_RESOLUTION|>--- conflicted
+++ resolved
@@ -181,12 +181,7 @@
     try {
       const callbacks = [...validateCallbacks];
       const results = callbacks.map((callback) => callback());
-<<<<<<< HEAD
-      // TODO: Explain we need to wait for the errors state to be populated on
-      // async validate handlers.
-=======
       // Wait for the next frame to allow the errors to be set on the state.
->>>>>>> d6cb57dd
       await Promise.all(results).then(nextFrame);
       return !hasMessages(errorsRef.current);
     } finally {
@@ -203,10 +198,7 @@
       if (await validate()) {
         const callbacks = [...submitCallbacks];
         const results = callbacks.map((callback) => callback());
-<<<<<<< HEAD
-=======
         // Wait for the next frame to allow the errors to be set on the state.
->>>>>>> d6cb57dd
         await Promise.all(results).then(nextFrame);
         if (!hasMessages(errorsRef.current)) {
           setSubmitSucceed((value) => value + 1);
