--- conflicted
+++ resolved
@@ -33,13 +33,9 @@
       onClick,
     };
 
-<<<<<<< HEAD
-    return useButton(props);
-=======
     props = useButton(props);
 
     return props;
->>>>>>> 4e3bbed0
   }
 );
 
