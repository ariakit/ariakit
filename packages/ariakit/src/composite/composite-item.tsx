import {
  FocusEvent,
  KeyboardEvent,
  RefObject,
  SyntheticEvent,
  useCallback,
  useContext,
  useMemo,
  useRef,
  useState,
} from "react";
import { getScrollingElement, isButton, isTextField } from "ariakit-utils/dom";
import { isPortalEvent, isSelfTarget } from "ariakit-utils/events";
import {
  useBooleanEventCallback,
  useEventCallback,
  useForkRef,
  useId,
  useSafeLayoutEffect,
  useWrapElement,
} from "ariakit-utils/hooks";
import { isSafari } from "ariakit-utils/platform";
import { createMemoComponent, useStore } from "ariakit-utils/store";
import { createElement, createHook } from "ariakit-utils/system";
import { As, BooleanOrCallback, Props } from "ariakit-utils/types";
import {
  CollectionItemOptions,
  useCollectionItem,
} from "../collection/collection-item";
import { CommandOptions, useCommand } from "../command/command";
import {
  CompositeContext,
  CompositeItemContext,
  CompositeRowContext,
  Item,
  findEnabledItemById,
  getContextId,
} from "./__utils";
import { CompositeState } from "./composite-state";

function isEditableElement(element: HTMLElement) {
  if (element.isContentEditable) return true;
  if (isTextField(element)) return true;
  return element.tagName === "INPUT" && !isButton(element);
}

function getNextPageOffset(scrollingElement: Element, pageUp = false) {
  const height = scrollingElement.clientHeight;
  const { top } = scrollingElement.getBoundingClientRect();
  // Calculates the size of the page based on the scrolling element's height.
  // This is similar to how browsers calculate the scroll position when pressing
  // spacebar, page up, or page down.
  const pageSize = Math.max(height * 0.875, height - 40) * 1.5;
  const pageOffset = pageUp ? height - pageSize + top : pageSize + top;
  if (scrollingElement.tagName === "HTML") {
    return pageOffset + scrollingElement.scrollTop;
  }
  return pageOffset;
}

function getItemOffset(itemElement: Element, pageUp = false) {
  const { top } = itemElement.getBoundingClientRect();
  if (pageUp) {
    // PageUp is always the inverse of PageDown. On PageDown, we consider only
    // the top offset of the element. On PageUp we need to add the height of the
    // element as well so we consider the bottom of it.
    return top + itemElement.clientHeight;
  }
  return top;
}

function findNextPageItemId(
  element: Element,
  items?: CompositeState["items"],
  next?: CompositeState["next"],
  pageUp = false
) {
  if (!items) return;
  if (!next) return;
  const scrollingElement = getScrollingElement(element);
  if (!scrollingElement) return;
  const nextPageOffset = getNextPageOffset(scrollingElement, pageUp);
  let id: string | null | undefined;
  let prevDifference: number | undefined;
  // We need to loop through the next items to find the one that is closest to
  // the next page offset.
  for (let i = 0; ; i += 1) {
    const previousId = id;
    id = next(i);
    if (!id || id === previousId) break;
    const item = findEnabledItemById(items, id);
    const itemElement = item?.ref.current;
    if (!itemElement) break;
    const itemOffset = getItemOffset(itemElement, pageUp);
    const difference = itemOffset - nextPageOffset;
    const absDifference = Math.abs(difference);
    // On PageUp, the element is at the next page if the difference between its
    // top offset (plus its height) and the next page offset is less than or
    // equal zero. On PageDown, the difference should be greater than or equal
    // zero.
    if ((pageUp && difference <= 0) || (!pageUp && difference >= 0)) {
      // There may be cases when there's a lot of space between the pages, for
      // example, when there's a lot of disabled items. In this case, the first
      // item in the next page might not be the closest one. So we return the
      // previous item id if its difference is less than the current one.
      if (prevDifference !== undefined && prevDifference < absDifference) {
        id = previousId;
      }
      break;
    }
    prevDifference = absDifference;
  }
  return id;
}

function useItem(items?: Item[], id?: string) {
  return useMemo(() => {
    if (!id) return;
    return items?.find((item) => item.id === id);
  }, [items, id]);
}

function targetIsAnotherItem(event: SyntheticEvent, items: Item[]) {
  if (isSelfTarget(event)) return false;
  const target = event.target as HTMLElement;
  const { compositeItemId } = target.dataset;
  for (const item of items) {
    if (item.ref.current === event.currentTarget) continue;
    if (item.ref.current === target || compositeItemId === item.id) {
      return true;
    }
  }
  return false;
}

function useRole(ref: RefObject<HTMLElement>, props: CompositeItemProps) {
  const [role, setRole] = useState(props.role);

  useSafeLayoutEffect(() => {
    const element = ref.current;
    if (!element) return;
    setRole(element.getAttribute("role") || props.role);
  }, [props.role]);

  return role;
}

function requiresAriaSelected(role?: string) {
  return role === "option" || role === "treeitem";
}

function supportsAriaSelected(role?: string) {
  if (role === "option") return true;
  if (role === "tab") return true;
  if (role === "treeitem") return true;
  if (role === "gridcell") return true;
  if (role === "row") return true;
  if (role === "columnheader") return true;
  if (role === "rowheader") return true;
  return false;
}

/**
 * A component hook that returns props that can be passed to `Role` or any other
 * Ariakit component to render a composite item.
 * @see https://ariakit.org/components/composite
 * @example
 * ```jsx
 * const state = useCompositeState();
 * const props = useCompositeItem({ state });
 * <Role {...props}>Item 1</Role>
 * ```
 */
export const useCompositeItem = createHook<CompositeItemOptions>(
  ({
    state,
    rowId: rowIdProp,
    preventScrollOnKeyDown = false,
    getItem: getItemProp,
    ...props
  }) => {
    const id = useId(props.id);
    state = useStore(state || CompositeContext, [
      useCallback((s: CompositeState) => s.activeId === id, [id]),
      "baseRef",
      "items",
      "virtualFocus",
      "registerItem",
      "setActiveId",
      "orientation",
      "up",
      "next",
      "down",
      "previous",
      "first",
      "last",
      "move",
    ]);

    const ref = useRef<HTMLButtonElement>(null);
    const row = useContext(CompositeRowContext);
    const rowId = rowIdProp ?? getContextId(state, row);
    const trulyDisabled = props.disabled && !props.accessibleWhenDisabled;

    const getItem = useCallback(
      (item) => {
        const nextItem = { ...item, id, rowId, disabled: !!trulyDisabled };
        if (getItemProp) {
          return getItemProp(nextItem);
        }
        return nextItem;
      },
      [id, rowId, trulyDisabled, getItemProp]
    );

    const onFocusProp = useEventCallback(props.onFocus);
    const hasFocusedComposite = useRef(false);

    const onFocus = useCallback(
      (event: FocusEvent<HTMLButtonElement>) => {
        onFocusProp(event);
        if (event.defaultPrevented) return;
        if (isPortalEvent(event)) return;
        if (!id) return;
        // If the target is another item, this probably means that composite
        // items are nested. This is okay when building, for example, tree or
        // treegrid elements. In this case, we just ignore the focus event on
        // this parent item.
        if (state?.items && targetIsAnotherItem(event, state.items)) return;
        state?.setActiveId(id);
        // When using aria-activedescendant, we want to make sure that the
        // composite container receives focus, not the composite item.
        if (!state?.virtualFocus) return;
        // But we'll only do this if the focused element is the composite item
        // itself
        if (!isSelfTarget(event)) return;
        // and the composite item is not a text field or contenteditable
        // element.
        if (isEditableElement(event.currentTarget)) return;
        const composite = state.baseRef.current;
        if (!composite) return;
        if (isSafari()) {
          // Safari doesn't scroll into view automatically if the focus changes
          // so fast. So we need to do it manually.
          event.currentTarget.scrollIntoView({
            block: "nearest",
            inline: "nearest",
          });
        }
        hasFocusedComposite.current = true;
        // TODO: Experiment with queueMicrotask after testing the order of
        // the events.
        composite.focus();
      },
      [
        onFocusProp,
        id,
        state?.items,
        state?.setActiveId,
        state?.virtualFocus,
        state?.baseRef,
      ]
    );

    const onBlurCaptureProp = useEventCallback(props.onBlurCapture);

    const onBlurCapture = useCallback(
      (event: FocusEvent<HTMLButtonElement>) => {
        onBlurCaptureProp(event);
        if (event.defaultPrevented) return;
        if (state?.virtualFocus && hasFocusedComposite.current) {
          // When hasFocusedComposite is true, composite has been focused right
          // after focusing on this item. This is an intermediate blur event, so
          // we ignore it.
          hasFocusedComposite.current = false;
          event.preventDefault();
          event.stopPropagation();
        }
      },
      [onBlurCaptureProp, state?.virtualFocus]
    );

    const onKeyDownProp = useEventCallback(props.onKeyDown);
    const preventScrollOnKeyDownProp = useBooleanEventCallback(
      preventScrollOnKeyDown
    );
<<<<<<< HEAD
    const item = useItem({ state, id, ...props });
=======
    const item = useItem(state?.items, id);
    const isGrid = !!item?.rowId;
>>>>>>> 2ce1899d

    const onKeyDown = useCallback(
      (event: KeyboardEvent<HTMLButtonElement>) => {
        onKeyDownProp(event);
        if (event.defaultPrevented) return;
        if (!isSelfTarget(event)) return;
        const isVertical = state?.orientation !== "horizontal";
        const isHorizontal = state?.orientation !== "vertical";
        const keyMap = {
          ArrowUp: (isGrid || isVertical) && state?.up,
          ArrowRight: (isGrid || isHorizontal) && state?.next,
          ArrowDown: (isGrid || isVertical) && state?.down,
          ArrowLeft: (isGrid || isHorizontal) && state?.previous,
          Home: () => {
            if (!isGrid || event.ctrlKey) {
              return state?.first();
            }
            return state?.previous(-1);
          },
          End: () => {
            if (!isGrid || event.ctrlKey) {
              return state?.last();
            }
            return state?.next(-1);
          },
          PageUp: () => {
            return findNextPageItemId(
              event.currentTarget,
              state?.items,
              state?.up,
              true
            );
          },
          PageDown: () => {
            return findNextPageItemId(
              event.currentTarget,
              state?.items,
              state?.down
            );
          },
        };
        const action = keyMap[event.key as keyof typeof keyMap];
        if (action) {
          const nextId = action();
          if (preventScrollOnKeyDownProp(event) || nextId !== undefined) {
            event.preventDefault();
            state?.move(nextId);
          }
          return;
        }
      },
      [
        onKeyDownProp,
        state?.orientation,
        isGrid,
        state?.up,
        state?.next,
        state?.down,
        state?.items,
        state?.previous,
        state?.first,
        state?.last,
        preventScrollOnKeyDownProp,
        state?.move,
      ]
    );

    const providerValue = useMemo(
      () => ({ id, baseRef: state?.baseRef }),
      [id, state?.baseRef]
    );

    props = useWrapElement(
      props,
      (element) => (
        <CompositeItemContext.Provider value={providerValue}>
          {element}
        </CompositeItemContext.Provider>
      ),
      [providerValue]
    );

    const isActiveItem = state?.activeId === id;
    const role = useRole(ref, props);
    let ariaSelected: boolean | undefined;

    if (isActiveItem) {
      if (requiresAriaSelected(role)) {
        // When the active item role _requires_ the aria-selected attribute
        // (e.g., option, treeitem), we always set it to true.
        ariaSelected = true;
      } else if (state?.virtualFocus && supportsAriaSelected(role)) {
        // Otherwise, it will be set to true when virtualFocus is set to true
        // (meaning that the focus will be managed using the
        // aria-activedescendant attribute) and the aria-selected attribute is
        // _supported_ by the active item role.
        ariaSelected = true;
      }
    }

    const shouldTabIndex =
      (!state?.virtualFocus && isActiveItem) ||
      // We don't want to set tabIndex="-1" when using CompositeItem as a
      // standalone component, without state props.
      !state?.items.length;

    props = {
      id,
      "aria-selected": ariaSelected,
      "data-active-item": isActiveItem ? "" : undefined,
      ...props,
      ref: useForkRef(ref, props.ref),
      tabIndex: shouldTabIndex ? props.tabIndex : -1,
      onFocus,
      onBlurCapture,
      onKeyDown,
    };

    props = useCommand(props);
    props = useCollectionItem({
      state,
      ...props,
      getItem,
      shouldRegisterItem: !!id ? props.shouldRegisterItem : false,
    });

    return props;
  }
);

/**
 * A component that renders a composite item.
 * @see https://ariakit.org/components/composite
 * @example
 * ```jsx
 * const composite = useCompositeState();
 * <Composite state={composite}>
 *   <CompositeItem>Item 1</CompositeItem>
 *   <CompositeItem>Item 2</CompositeItem>
 *   <CompositeItem>Item 3</CompositeItem>
 * </Composite>
 * ```
 */
export const CompositeItem = createMemoComponent<CompositeItemOptions>(
  (props) => {
    const htmlProps = useCompositeItem(props);
    return createElement("button", htmlProps);
  }
);

export type CompositeItemOptions<T extends As = "button"> = CommandOptions<T> &
  Omit<CollectionItemOptions<T>, "state"> & {
    /**
     * Object returned by the `useCompositeState` hook. If not provided, the
     * parent `Composite` component's context will be used.
     */
    state?: CompositeState;
    /**
     * The id that will be used to group items in the same row. This is
     * usually retrieved by the `CompositeRow` component through context so in
     * most cases you don't need to set it manually.
     */
    rowId?: string;
    /**
     * Whether the scroll behavior should be prevented when pressing arrow keys
     * on the first or the last items.
     * @default false
     */
    preventScrollOnKeyDown?: BooleanOrCallback<KeyboardEvent<HTMLElement>>;
  };

export type CompositeItemProps<T extends As = "button"> = Props<
  CompositeItemOptions<T>
>;<|MERGE_RESOLUTION|>--- conflicted
+++ resolved
@@ -284,12 +284,8 @@
     const preventScrollOnKeyDownProp = useBooleanEventCallback(
       preventScrollOnKeyDown
     );
-<<<<<<< HEAD
-    const item = useItem({ state, id, ...props });
-=======
     const item = useItem(state?.items, id);
     const isGrid = !!item?.rowId;
->>>>>>> 2ce1899d
 
     const onKeyDown = useCallback(
       (event: KeyboardEvent<HTMLButtonElement>) => {
