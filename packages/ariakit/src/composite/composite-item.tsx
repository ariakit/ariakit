import {
  FocusEvent,
  KeyboardEvent,
  RefObject,
  SyntheticEvent,
  useCallback,
  useContext,
  useMemo,
  useRef,
  useState,
} from "react";
import { getScrollingElement, isButton, isTextField } from "ariakit-utils/dom";
import { isPortalEvent, isSelfTarget } from "ariakit-utils/events";
import {
  useBooleanEventCallback,
  useEventCallback,
  useForkRef,
  useId,
  useSafeLayoutEffect,
  useWrapElement,
} from "ariakit-utils/hooks";
import { isSafari } from "ariakit-utils/platform";
import { createMemoComponent, useStore } from "ariakit-utils/store";
import { createElement, createHook } from "ariakit-utils/system";
import { As, BooleanOrCallback, Props } from "ariakit-utils/types";
import {
  CollectionItemOptions,
  useCollectionItem,
} from "../collection/collection-item";
import { CommandOptions, useCommand } from "../command/command";
import {
  CompositeContext,
  CompositeItemContext,
  CompositeRowContext,
  Item,
  findEnabledItemById,
  getContextId,
} from "./__utils";
import { CompositeState } from "./composite-state";

function isEditableElement(element: HTMLElement) {
  if (element.isContentEditable) return true;
  if (isTextField(element)) return true;
  return element.tagName === "INPUT" && !isButton(element);
}

function getNextPageOffset(scrollingElement: Element, pageUp = false) {
  const height = scrollingElement.clientHeight;
  const { top } = scrollingElement.getBoundingClientRect();
  // Calculates the size of the page based on the scrolling element's height.
  // This is similar to how browsers calculate the scroll position when pressing
  // spacebar, page up, or page down.
  const pageSize = Math.max(height * 0.875, height - 40) * 1.5;
  const pageOffset = pageUp ? height - pageSize + top : pageSize + top;
  if (scrollingElement.tagName === "HTML") {
    return pageOffset + scrollingElement.scrollTop;
  }
  return pageOffset;
}

function getItemOffset(itemElement: Element, pageUp = false) {
  const { top } = itemElement.getBoundingClientRect();
  if (pageUp) {
    // PageUp is always the inverse of PageDown. On PageDown, we consider only
    // the top offset of the element. On PageUp we need to add the height of the
    // element as well so we consider the bottom of it.
    return top + itemElement.clientHeight;
  }
  return top;
}

function findNextPageItemId(
  element: Element,
  items?: CompositeState["items"],
  next?: CompositeState["next"],
  pageUp = false
) {
  if (!items) return;
  if (!next) return;
  const scrollingElement = getScrollingElement(element);
  if (!scrollingElement) return;
  const nextPageOffset = getNextPageOffset(scrollingElement, pageUp);
  let id: string | null | undefined;
  let prevDifference: number | undefined;
  // We need to loop through the next items to find the one that is closest to
  // the next page offset.
  for (let i = 0; ; i += 1) {
    const previousId = id;
    id = next(i);
    if (!id || id === previousId) break;
    const item = findEnabledItemById(items, id);
    const itemElement = item?.ref.current;
    if (!itemElement) break;
    const itemOffset = getItemOffset(itemElement, pageUp);
    const difference = itemOffset - nextPageOffset;
    const absDifference = Math.abs(difference);
    // On PageUp, the element is at the next page if the difference between its
    // top offset (plus its height) and the next page offset is less than or
    // equal zero. On PageDown, the difference should be greater than or equal
    // zero.
    if ((pageUp && difference <= 0) || (!pageUp && difference >= 0)) {
      // There may be cases when there's a lot of space between the pages, for
      // example, when there's a lot of disabled items. In this case, the first
      // item in the next page might not be the closest one. So we return the
      // previous item id if its difference is less than the current one.
      if (prevDifference !== undefined && prevDifference < absDifference) {
        id = previousId;
      }
      break;
    }
    prevDifference = absDifference;
  }
  return id;
}

function useItem({ state, ...props }: CompositeItemProps) {
  return useMemo(() => {
    if (!props.id) return;
    return state?.items.find((item) => item.id === props.id);
  }, [state?.items, props.id]);
}

function targetIsAnotherItem(event: SyntheticEvent, items: Item[]) {
  if (isSelfTarget(event)) return false;
  const target = event.target as HTMLElement;
  const { compositeItemId } = target.dataset;
  for (const item of items) {
    if (item.ref.current === event.currentTarget) continue;
    if (item.ref.current === target || compositeItemId === item.id) {
      return true;
    }
  }
  return false;
}

function useRole(ref: RefObject<HTMLElement>, props: CompositeItemProps) {
  const [role, setRole] = useState(props.role);

  useSafeLayoutEffect(() => {
    const element = ref.current;
    if (!element) return;
    setRole(element.getAttribute("role") || props.role);
  }, [props.role]);

  return role;
}

function requiresAriaSelected(role?: string) {
  return role === "option" || role === "treeitem";
}

function supportsAriaSelected(role?: string) {
  if (role === "option") return true;
  if (role === "tab") return true;
  if (role === "treeitem") return true;
  if (role === "gridcell") return true;
  if (role === "row") return true;
  if (role === "columnheader") return true;
  if (role === "rowheader") return true;
  return false;
}

/**
 * A component hook that returns props that can be passed to `Role` or any other
 * Ariakit component to render a composite item.
 * @see https://ariakit.org/components/composite
 * @example
 * ```jsx
 * const state = useCompositeState();
 * const props = useCompositeItem({ state });
 * <Role {...props}>Item 1</Role>
 * ```
 */
export const useCompositeItem = createHook<CompositeItemOptions>(
  ({
    state,
    rowId: rowIdProp,
    preventScrollOnKeyDown = false,
    getItem: getItemProp,
    ...props
  }) => {
    const id = useId(props.id);
    state = useStore(state || CompositeContext, [
      useCallback((s: CompositeState) => s.activeId === id, [id]),
      "baseRef",
      "items",
      "virtualFocus",
      "registerItem",
      "setActiveId",
      "orientation",
      "up",
      "next",
      "down",
      "previous",
      "first",
      "last",
      "move",
    ]);

    const ref = useRef<HTMLButtonElement>(null);
<<<<<<< HEAD
    const isActiveItem = state?.activeId === id;
    const isActiveItemRef = useLiveRef(isActiveItem);

    useEffect(() => {
      const element = ref.current;
      if (!element) return;
      // `moves` will be incremented whenever composite.move() is called. This
      // means that the composite item should receive focus. We're using
      // isActiveItemRef instead of isActiveItem because we don't want to focus
      // the item if isActiveItem changes (and moves doesn't).
      if (state?.moves && isActiveItemRef.current) {
        element.focus();
        // TODO: Maybe we should call scrollIntoView() here when the item is
        // already focused.
      }
    }, [state?.moves]);

=======
>>>>>>> 72944c1e
    const row = useContext(CompositeRowContext);
    const rowId = rowIdProp ?? getContextId(state, row);
    const trulyDisabled = props.disabled && !props.accessibleWhenDisabled;

    const getItem = useCallback(
      (item) => {
        const nextItem = { ...item, id, rowId, disabled: !!trulyDisabled };
        if (getItemProp) {
          return getItemProp(nextItem);
        }
        return nextItem;
      },
      [id, rowId, trulyDisabled, getItemProp]
    );

    const onFocusProp = useEventCallback(props.onFocus);
    const hasFocusedComposite = useRef(false);

    const onFocus = useCallback(
      (event: FocusEvent<HTMLButtonElement>) => {
        onFocusProp(event);
        if (event.defaultPrevented) return;
        if (isPortalEvent(event)) return;
        if (!id) return;
        // If the target is another item, this probably means that composite
        // items are nested. This is okay when building, for example, tree or
        // treegrid elements. In this case, we just ignore the focus event on
        // this parent item.
        if (state?.items && targetIsAnotherItem(event, state.items)) return;
        state?.setActiveId(id);
        // When using aria-activedescendant, we want to make sure that the
        // composite container receives focus, not the composite item.
        if (!state?.virtualFocus) return;
        // But we'll only do this if the focused element is the composite item
        // itself
        if (!isSelfTarget(event)) return;
        // and the composite item is not a text field or contenteditable
        // element.
        if (isEditableElement(event.currentTarget)) return;
        const composite = state.baseRef.current;
        if (!composite) return;
        if (isSafari()) {
          // Safari doesn't scroll into view automatically if the focus changes
          // so fast. So we need to do it manually.
          event.currentTarget.scrollIntoView({
            block: "nearest",
            inline: "nearest",
          });
        }
        hasFocusedComposite.current = true;
        // TODO: Experiment with queueMicrotask after testing the order of
        // the events.
        composite.focus();
      },
      [
        onFocusProp,
        id,
        state?.items,
        state?.setActiveId,
        state?.virtualFocus,
        state?.baseRef,
      ]
    );

    const onBlurCaptureProp = useEventCallback(props.onBlurCapture);

    const onBlurCapture = useCallback(
      (event: FocusEvent<HTMLButtonElement>) => {
        onBlurCaptureProp(event);
        if (event.defaultPrevented) return;
        if (state?.virtualFocus && hasFocusedComposite.current) {
          // When hasFocusedComposite is true, composite has been focused right
          // after focusing on this item. This is an intermediate blur event, so
          // we ignore it.
          hasFocusedComposite.current = false;
          event.preventDefault();
          event.stopPropagation();
        }
      },
      [onBlurCaptureProp, state?.virtualFocus]
    );

    const onKeyDownProp = useEventCallback(props.onKeyDown);
    const preventScrollOnKeyDownProp = useBooleanEventCallback(
      preventScrollOnKeyDown
    );
    const item = useItem({ state, ...props });

    const onKeyDown = useCallback(
      (event: KeyboardEvent<HTMLButtonElement>) => {
        onKeyDownProp(event);
        if (event.defaultPrevented) return;
        if (!isSelfTarget(event)) return;
        const isVertical = state?.orientation !== "horizontal";
        const isHorizontal = state?.orientation !== "vertical";
        const isGrid = !!item?.rowId;
        const keyMap = {
          ArrowUp: (isGrid || isVertical) && state?.up,
          ArrowRight: (isGrid || isHorizontal) && state?.next,
          ArrowDown: (isGrid || isVertical) && state?.down,
          ArrowLeft: (isGrid || isHorizontal) && state?.previous,
          Home: () => {
            if (!isGrid || event.ctrlKey) {
              return state?.first();
            }
            return state?.previous(-1);
          },
          End: () => {
            if (!isGrid || event.ctrlKey) {
              return state?.last();
            }
            return state?.next(-1);
          },
          PageUp: () => {
            return findNextPageItemId(
              event.currentTarget,
              state?.items,
              state?.up,
              true
            );
          },
          PageDown: () => {
            return findNextPageItemId(
              event.currentTarget,
              state?.items,
              state?.down
            );
          },
        };
        const action = keyMap[event.key as keyof typeof keyMap];
        if (action) {
          const nextId = action();
          if (preventScrollOnKeyDownProp(event) || nextId !== undefined) {
            event.preventDefault();
            state?.move(nextId);
          }
          return;
        }
      },
      [
        onKeyDownProp,
        state?.orientation,
        item?.rowId,
        state?.up,
        state?.next,
        state?.down,
        state?.items,
        state?.previous,
        state?.first,
        state?.last,
        preventScrollOnKeyDownProp,
        state?.move,
      ]
    );

    const providerValue = useMemo(
      () => ({ id, baseRef: state?.baseRef }),
      [id, state?.baseRef]
    );

    props = useWrapElement(
      props,
      (element) => (
        <CompositeItemContext.Provider value={providerValue}>
          {element}
        </CompositeItemContext.Provider>
      ),
      [providerValue]
    );

    const isActiveItem = state?.activeId === id;
    const role = useRole(ref, props);
    let ariaSelected: boolean | undefined;

    if (isActiveItem) {
      if (requiresAriaSelected(role)) {
        // When the active item role _requires_ the aria-selected attribute
        // (e.g., option, treeitem), we always set it to true.
        ariaSelected = true;
      } else if (state?.virtualFocus && supportsAriaSelected(role)) {
        // Otherwise, it will be set to true when virtualFocus is set to true
        // (meaning that the focus will be managed using the
        // aria-activedescendant attribute) and the aria-selected attribute is
        // _supported_ by the active item role.
        ariaSelected = true;
      }
    }

    const shouldTabIndex =
      (!state?.virtualFocus && isActiveItem) ||
      // We don't want to set tabIndex="-1" when using CompositeItem as a
      // standalone component, without state props.
      !state?.items.length;

    props = {
      id,
      "aria-selected": ariaSelected,
      ...props,
      ref: useForkRef(ref, props.ref),
      tabIndex: shouldTabIndex ? props.tabIndex : -1,
      onFocus,
      onBlurCapture,
      onKeyDown,
    };

    props = useCommand(props);
    props = useCollectionItem({
      state,
      ...props,
      getItem,
      shouldRegisterItem: !!id ? props.shouldRegisterItem : false,
    });

    return props;
  }
);

/**
 * A component that renders a composite item.
 * @see https://ariakit.org/components/composite
 * @example
 * ```jsx
 * const composite = useCompositeState();
 * <Composite state={composite}>
 *   <CompositeItem>Item 1</CompositeItem>
 *   <CompositeItem>Item 2</CompositeItem>
 *   <CompositeItem>Item 3</CompositeItem>
 * </Composite>
 * ```
 */
export const CompositeItem = createMemoComponent<CompositeItemOptions>(
  (props) => {
    const htmlProps = useCompositeItem(props);
    return createElement("button", htmlProps);
  }
);

export type CompositeItemOptions<T extends As = "button"> = CommandOptions<T> &
  Omit<CollectionItemOptions<T>, "state"> & {
    /**
     * Object returned by the `useCompositeState` hook. If not provided, the
     * parent `Composite` component's context will be used.
     */
    state?: CompositeState;
    /**
     * The id that will be used to group items in the same row. This is
     * usually retrieved by the `CompositeRow` component through context so in
     * most cases you don't need to set it manually.
     */
    rowId?: string;
    /**
     * Whether the scroll behavior should be prevented when pressing arrow keys
     * on the first or the last items.
     * @default false
     */
    preventScrollOnKeyDown?: BooleanOrCallback<KeyboardEvent<HTMLElement>>;
  };

export type CompositeItemProps<T extends As = "button"> = Props<
  CompositeItemOptions<T>
>;<|MERGE_RESOLUTION|>--- conflicted
+++ resolved
@@ -198,26 +198,6 @@
     ]);
 
     const ref = useRef<HTMLButtonElement>(null);
-<<<<<<< HEAD
-    const isActiveItem = state?.activeId === id;
-    const isActiveItemRef = useLiveRef(isActiveItem);
-
-    useEffect(() => {
-      const element = ref.current;
-      if (!element) return;
-      // `moves` will be incremented whenever composite.move() is called. This
-      // means that the composite item should receive focus. We're using
-      // isActiveItemRef instead of isActiveItem because we don't want to focus
-      // the item if isActiveItem changes (and moves doesn't).
-      if (state?.moves && isActiveItemRef.current) {
-        element.focus();
-        // TODO: Maybe we should call scrollIntoView() here when the item is
-        // already focused.
-      }
-    }, [state?.moves]);
-
-=======
->>>>>>> 72944c1e
     const row = useContext(CompositeRowContext);
     const rowId = rowIdProp ?? getContextId(state, row);
     const trulyDisabled = props.disabled && !props.accessibleWhenDisabled;
