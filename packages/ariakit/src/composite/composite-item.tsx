--- conflicted
+++ resolved
@@ -395,11 +395,7 @@
     props = {
       id,
       "aria-selected": ariaSelected,
-<<<<<<< HEAD
-      "data-focus": isActiveItem ? "" : undefined,
-=======
       "data-active-item": isActiveItem ? "" : undefined,
->>>>>>> 374fba60
       ...props,
       ref: useForkRef(ref, props.ref),
       tabIndex: shouldTabIndex ? props.tabIndex : -1,
