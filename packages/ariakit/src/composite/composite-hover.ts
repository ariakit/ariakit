--- conflicted
+++ resolved
@@ -38,33 +38,6 @@
   return contains(event.currentTarget, nextElement);
 }
 
-<<<<<<< HEAD
-function isPartiallyHidden(element: Element) {
-  const elementRect = element.getBoundingClientRect();
-  const scroller = getScrollingElement(element);
-  if (!scroller) return false;
-  const scrollerRect = scroller.getBoundingClientRect();
-
-  const isHTML = scroller.tagName === "HTML";
-  const scrollerTop = isHTML
-    ? scrollerRect.top + scroller.scrollTop
-    : scrollerRect.top;
-  const scrollerBottom = isHTML ? scroller.clientHeight : scrollerRect.bottom;
-  const scrollerLeft = isHTML
-    ? scrollerRect.left + scroller.scrollLeft
-    : scrollerRect.left;
-  const scrollerRight = isHTML ? scroller.clientWidth : scrollerRect.right;
-
-  const top = elementRect.top <= scrollerTop;
-  const left = elementRect.left <= scrollerLeft;
-  const bottom = elementRect.bottom >= scrollerBottom;
-  const right = elementRect.right >= scrollerRight;
-
-  return top || left || bottom || right;
-}
-
-=======
->>>>>>> 72944c1e
 function movingToAnotherItem(event: ReactMouseEvent<HTMLElement>) {
   const dest = getMouseDestination(event);
   if (!dest) return false;
