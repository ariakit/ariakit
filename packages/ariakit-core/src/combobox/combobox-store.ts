--- conflicted
+++ resolved
@@ -11,14 +11,9 @@
   PopoverStoreState,
 } from "../popover/popover-store.js";
 import { createPopoverStore } from "../popover/popover-store.js";
-<<<<<<< HEAD
 import type { TagStore } from "../tag/tag-store.js";
 import { chain, defaultValue } from "../utils/misc.js";
-import { isSafari, isTouchDevice } from "../utils/platform.js";
-=======
-import { defaultValue } from "../utils/misc.js";
 import { isSafari } from "../utils/platform.js";
->>>>>>> 087920b1
 import type { Store, StoreOptions, StoreProps } from "../utils/store.js";
 import {
   batch,
