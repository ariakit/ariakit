import { getDocument } from "../utils/dom.js";
import { chain, defaultValue } from "../utils/misc.js";
import type { Store, StoreOptions, StoreProps } from "../utils/store.js";
import {
  batch,
  createStore,
  init,
  setup,
  throwOnConflictingProps,
} from "../utils/store.js";
import type { BivariantCallback } from "../utils/types.js";

<<<<<<< HEAD
interface Item {
  id: string;
  element?: HTMLElement | null;
}

=======
>>>>>>> 00717c86
function isElementPreceding(a: Element, b: Element) {
  return Boolean(
    b.compareDocumentPosition(a) & Node.DOCUMENT_POSITION_PRECEDING,
  );
}

function sortBasedOnDOMPosition<T extends CollectionStoreItem>(items: T[]) {
  const pairs = items.map((item, index) => [index, item] as const);
  let isOrderDifferent = false;
  pairs.sort(([indexA, a], [indexB, b]) => {
    const elementA = a.element;
    const elementB = b.element;
    if (elementA === elementB) return 0;
    if (!elementA || !elementB) return 0;
    // a before b
    if (isElementPreceding(elementA, elementB)) {
      if (indexA > indexB) {
        isOrderDifferent = true;
      }
      return -1;
    }
    // a after b
    if (indexA < indexB) {
      isOrderDifferent = true;
    }
    return 1;
  });
  if (isOrderDifferent) {
    return pairs.map(([_, item]) => item);
  }
  return items;
}

function getCommonParent(items: CollectionStoreItem[]) {
  const firstItem = items.find((item) => !!item.element);
  const lastItem = [...items].reverse().find((item) => !!item.element);
  let parentElement = firstItem?.element?.parentElement;
  while (parentElement && lastItem?.element) {
    const parent = parentElement;
    if (lastItem && parent.contains(lastItem.element)) {
      return parentElement;
    }
    parentElement = parentElement.parentElement;
  }
  return getDocument(parentElement).body;
}

function getPrivateStore<T extends Item>(
  store?: Store & {
    __unstablePrivateStore?: Store<{
      renderedItems: T[];
    }>;
  },
) {
  return store?.__unstablePrivateStore;
}

/**
 * Creates a collection store.
 */
export function createCollectionStore<
  T extends CollectionStoreItem = CollectionStoreItem,
>(props: CollectionStoreProps<T> = {}): CollectionStore<T> {
  throwOnConflictingProps(props, props.store);

  const syncState = props.store?.getState();

  const items = defaultValue(
    props.items,
    syncState?.items,
    props.defaultItems,
    [],
  );

  const itemsMap = new Map<string, T>(items.map((item) => [item.id, item]));

  const initialState: CollectionStoreState<T> = {
    items,
    renderedItems: defaultValue(syncState?.renderedItems, []),
  };

  const syncPrivateStore = getPrivateStore<T>(props.store);

  const privateStore = createStore(
    { renderedItems: initialState.renderedItems },
    syncPrivateStore,
  );

  const collection = createStore(initialState, props.store);

  const sortItems = () => {
    const state = privateStore.getState();
    const renderedItems = sortBasedOnDOMPosition(state.renderedItems);
    privateStore.setState("renderedItems", renderedItems);
    collection.setState("renderedItems", renderedItems);
  };

  setup(collection, () => init(privateStore));

  setup(privateStore, () => {
    return batch(privateStore, ["renderedItems"], (state) => {
      let firstRun = true;
      let raf = requestAnimationFrame(sortItems);
      if (typeof IntersectionObserver !== "function") return;
      const callback = () => {
        if (firstRun) {
          firstRun = false;
          return;
        }
        cancelAnimationFrame(raf);
        raf = requestAnimationFrame(sortItems);
      };
      const root = getCommonParent(state.renderedItems);
      const observer = new IntersectionObserver(callback, { root });
      state.renderedItems.forEach((item) => {
        if (!item.element) return;
        observer.observe(item.element);
      });
      return () => {
        cancelAnimationFrame(raf);
        observer.disconnect();
      };
    });
  });

  const mergeItem = (
    item: T,
    setItems: (getItems: (items: T[]) => T[]) => void,
    canDeleteFromMap = false,
  ) => {
    let prevItem: T | undefined;
    setItems((items) => {
      const index = items.findIndex(({ id }) => id === item.id);
      const nextItems = items.slice();
      if (index !== -1) {
        prevItem = items[index];
        const nextItem = { ...prevItem, ...item };
        nextItems[index] = nextItem;
        itemsMap.set(item.id, nextItem);
      } else {
        nextItems.push(item);
        itemsMap.set(item.id, item);
      }
      return nextItems;
    });
    const unmergeItem = () => {
      setItems((items) => {
        if (!prevItem) {
          if (canDeleteFromMap) {
            itemsMap.delete(item.id);
          }
          return items.filter(({ id }) => id !== item.id);
        }
        const index = items.findIndex(({ id }) => id === item.id);
        if (index === -1) return items;
        const nextItems = items.slice();
        nextItems[index] = prevItem;
        itemsMap.set(item.id, prevItem);
        return nextItems;
      });
    };
    return unmergeItem;
  };

  const registerItem: CollectionStore<T>["registerItem"] = (item) =>
    mergeItem(item, (getItems) => collection.setState("items", getItems), true);

  return {
    ...collection,

    registerItem,
    renderItem: (item) =>
      chain(
        registerItem(item),
        mergeItem(item, (getItems) =>
          privateStore.setState("renderedItems", getItems),
        ),
      ),

    item: (id) => {
      if (!id) return null;
      let item = itemsMap.get(id);
      if (!item) {
        const { items } = collection.getState();
        item = items.find((item) => item.id === id);
        if (item) {
          itemsMap.set(id, item);
        }
      }
      return item || null;
    },

    // @ts-expect-error Internal
    __unstablePrivateStore: privateStore,
  };
}

export interface CollectionStoreItem {
  /**
   * The id of the item.
   */
  id: string;
  /**
   * The item HTML element. This is automatically set when the item is rendered.
   */
  element?: HTMLElement | null;
}

export interface CollectionStoreState<
  T extends CollectionStoreItem = CollectionStoreItem,
> {
  /**
   * Lists all the items with their meta data. This state is automatically
   * updated when an item is registered or unregistered with the `registerItem`
   * function.
   */
  items: T[];
  /**
   * Lists all the items that are currently rendered. This state is
   * automatically updated when an item is rendered or unrendered with the
   * `renderItem` function. This state is also automatically sorted based on
   * their DOM position.
   */
  renderedItems: T[];
}

export interface CollectionStoreFunctions<
  T extends CollectionStoreItem = CollectionStoreItem,
> {
  /**
   * Registers an item in the collection. This function returns a cleanup
   * function that unregisters the item.
   * @param item The item to register.
   * @example
   * const unregisterItem = store.registerItem({ id: "item-1" });
   * // on cleanup
   * unregisterItem();
   */
  registerItem: BivariantCallback<(item: T) => () => void>;
  /**
   * Renders an item in the collection. This function returns a cleanup function
   * that unrenders the item.
   * @param item The item to render.
   * @example
   * const unrenderItem = store.renderItem({ id: "item-1" });
   * // on cleanup
   * unrenderItem();
   */
  renderItem: BivariantCallback<(item: T) => () => void>;
  /**
   * Gets an item by its id.
   * @param id The id of the item.
   * @example
   * const item = store.item("item-1");
   */
  item: (id: string | null | undefined) => T | null;
}

export interface CollectionStoreOptions<
  T extends CollectionStoreItem = CollectionStoreItem,
> extends StoreOptions<CollectionStoreState<T>, "items"> {
  /**
   * The defaut value for the `items` state.
   * @default []
   */
  defaultItems?: CollectionStoreState<T>["items"];
}

export interface CollectionStoreProps<
  T extends CollectionStoreItem = CollectionStoreItem,
> extends CollectionStoreOptions<T>,
    StoreProps<CollectionStoreState<T>> {}

export interface CollectionStore<
  T extends CollectionStoreItem = CollectionStoreItem,
> extends CollectionStoreFunctions<T>,
    Store<CollectionStoreState<T>> {}<|MERGE_RESOLUTION|>--- conflicted
+++ resolved
@@ -10,14 +10,6 @@
 } from "../utils/store.js";
 import type { BivariantCallback } from "../utils/types.js";
 
-<<<<<<< HEAD
-interface Item {
-  id: string;
-  element?: HTMLElement | null;
-}
-
-=======
->>>>>>> 00717c86
 function isElementPreceding(a: Element, b: Element) {
   return Boolean(
     b.compareDocumentPosition(a) & Node.DOCUMENT_POSITION_PRECEDING,
@@ -65,7 +57,7 @@
   return getDocument(parentElement).body;
 }
 
-function getPrivateStore<T extends Item>(
+function getPrivateStore<T extends CollectionStoreItem>(
   store?: Store & {
     __unstablePrivateStore?: Store<{
       renderedItems: T[];
