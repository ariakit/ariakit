--- conflicted
+++ resolved
@@ -253,8 +253,6 @@
  */
 export function getScrollingElement(
   element?: Element | null,
-  // TODO: Refactor
-  reverse = false,
 ): HTMLElement | Element | null {
   if (!element) return null;
   const isScrollableOverflow = (overflow: string) => {
@@ -268,18 +266,6 @@
   } else if (element.clientWidth && element.scrollWidth > element.clientWidth) {
     const { overflowX } = getComputedStyle(element);
     if (isScrollableOverflow(overflowX)) return element;
-<<<<<<< HEAD
-  }
-  if (reverse) {
-    for (const child of element.children) {
-      const scrollingElement = getScrollingElement(child, true);
-      if (scrollingElement) {
-        return scrollingElement;
-      }
-    }
-    return null;
-=======
->>>>>>> 5845a90f
   }
   return (
     getScrollingElement(element.parentElement) ||
