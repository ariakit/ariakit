import type {
  CollectionStoreFunctions,
  CollectionStoreItem,
  CollectionStoreOptions,
  CollectionStoreState,
} from "../collection/collection-store.ts";
import { createCollectionStore } from "../collection/collection-store.ts";
import { flatten2DArray, reverseArray } from "../utils/array.ts";
import { defaultValue } from "../utils/misc.ts";
import type { Store, StoreOptions, StoreProps } from "../utils/store.ts";
import { createStore, setup, sync } from "../utils/store.ts";
import type { SetState } from "../utils/types.ts";

type Orientation = "horizontal" | "vertical" | "both" | "layout";

interface NextOptions
  extends Pick<
    Partial<CompositeStoreState>,
    | "activeId"
    | "focusShift"
    | "focusLoop"
    | "focusWrap"
    | "includesBaseElement"
    | "renderedItems"
    | "rtl"
  > {
  /**
   * The number of items to skip.
   */
  skip?: number;
}

const NULL_ITEM = { id: null as unknown as string };

interface NextOptions
  extends Pick<
    Partial<CompositeStoreState>,
    | "activeId"
    | "orientation"
    | "focusShift"
    | "focusLoop"
    | "focusWrap"
    | "includesBaseElement"
    | "renderedItems"
    | "rtl"
  > {
  skip?: number;
}

function findFirstEnabledItem(items: CompositeStoreItem[], excludeId?: string) {
  return items.find((item) => {
    if (excludeId) {
      return !item.disabled && item.id !== excludeId;
    }
    return !item.disabled;
  });
}

function getEnabledItems(items: CompositeStoreItem[], excludeId?: string) {
  return items.filter((item) => {
    if (excludeId) {
      return !item.disabled && item.id !== excludeId;
    }
    return !item.disabled;
  });
}

function getItemsInRow(items: CompositeStoreItem[], rowId?: string) {
  return items.filter((item) => item.rowId === rowId);
}

function flipItems(
  items: CompositeStoreItem[],
  activeId: string,
  shouldInsertNullItem = false,
): CompositeStoreItem[] {
  const index = items.findIndex((item) => item.id === activeId);
  return [
    ...items.slice(index + 1),
    ...(shouldInsertNullItem ? [NULL_ITEM] : []),
    ...items.slice(0, index),
  ];
}

function groupItemsByRows(items: CompositeStoreItem[]) {
  const rows: CompositeStoreItem[][] = [];
  for (const item of items) {
    const row = rows.find((currentRow) => currentRow[0]?.rowId === item.rowId);
    if (row) {
      row.push(item);
    } else {
      rows.push([item]);
    }
  }
  return rows;
}

function getMaxRowLength(array: CompositeStoreItem[][]) {
  let maxLength = 0;
  for (const { length } of array) {
    if (length > maxLength) {
      maxLength = length;
    }
  }
  return maxLength;
}

function createEmptyItem(rowId?: string) {
  return {
    id: "__EMPTY_ITEM__",
    disabled: true,
    rowId,
  };
}

function normalizeRows(
  rows: CompositeStoreItem[][],
  activeId?: string | null,
  focusShift?: boolean,
) {
  const maxLength = getMaxRowLength(rows);
  for (const row of rows) {
    for (let i = 0; i < maxLength; i += 1) {
      const item = row[i];
      if (!item || (focusShift && item.disabled)) {
        const isFirst = i === 0;
        const previousItem =
          isFirst && focusShift ? findFirstEnabledItem(row) : row[i - 1];
        row[i] =
          previousItem && activeId !== previousItem.id && focusShift
            ? previousItem
            : createEmptyItem(previousItem?.rowId);
      }
    }
  }
  return rows;
}

function verticalizeItems(items: CompositeStoreItem[]) {
  const rows = groupItemsByRows(items);
  const maxLength = getMaxRowLength(rows);
  const verticalized: CompositeStoreItem[] = [];
  for (let i = 0; i < maxLength; i += 1) {
    for (const row of rows) {
      const item = row[i];
      if (item) {
        verticalized.push({
          ...item,
          // If there's no rowId, it means that it's not a grid composite, but
          // a single row instead. So, instead of verticalizing it, that is,
          // assigning a different rowId based on the column index, we keep it
          // undefined so they will be part of the same row. This is useful
          // when using up/down on one-dimensional composites.
          rowId: item.rowId ? `${i}` : undefined,
        });
      }
    }
  }
  return verticalized;
}

/**
 * Creates a composite store.
 */
export function createCompositeStore<
  T extends CompositeStoreItem = CompositeStoreItem,
>(props: CompositeStoreProps<T> = {}): CompositeStore<T> {
  const syncState = props.store?.getState();

  const collection = createCollectionStore(props);

  const activeId = defaultValue(
    props.activeId,
    syncState?.activeId,
    props.defaultActiveId,
  );

  const initialState: CompositeStoreState<T> = {
    ...collection.getState(),
    activeId,
    baseElement: defaultValue(syncState?.baseElement, null),
    includesBaseElement: defaultValue(
      props.includesBaseElement,
      syncState?.includesBaseElement,
      activeId === null,
    ),
    moves: defaultValue(syncState?.moves, 0),
    orientation: defaultValue(
      props.orientation,
      syncState?.orientation,
      "both" as const,
    ),
    rtl: defaultValue(props.rtl, syncState?.rtl, false),
    virtualFocus: defaultValue(
      props.virtualFocus,
      syncState?.virtualFocus,
      false,
    ),
    focusLoop: defaultValue(props.focusLoop, syncState?.focusLoop, false),
    focusWrap: defaultValue(props.focusWrap, syncState?.focusWrap, false),
    focusShift: defaultValue(props.focusShift, syncState?.focusShift, false),
  };

  const composite = createStore(initialState, collection, props.store);

  // When the activeId is undefined, we need to find the first enabled item and
  // set it as the activeId.
  setup(composite, () =>
    sync(composite, ["renderedItems", "activeId"], (state) => {
      composite.setState("activeId", (activeId) => {
        if (activeId !== undefined) return activeId;
        return findFirstEnabledItem(state.renderedItems)?.id;
      });
    }),
  );

  const getNextIdInDirection = (
    direction: "next" | "previous" | "up" | "down",
    options: NextOptions = {},
  ) => {
    const defaultState = composite.getState();
    const baseElement = defaultState.baseElement;
    const {
      skip = 0,
      activeId = defaultState.activeId,
      orientation = defaultState.orientation,
      focusShift = defaultState.focusShift,
      focusLoop = defaultState.focusLoop,
      focusWrap = defaultState.focusWrap,
      includesBaseElement = defaultState.includesBaseElement,
      renderedItems = defaultState.renderedItems,
      rtl = defaultState.rtl,
    } = options;

    const isVerticalDirection = direction === "up" || direction === "down";
    const isNextDirection = direction === "next" || direction === "down";
    const canReverse = isNextDirection
      ? rtl && !isVerticalDirection
      : !rtl || isVerticalDirection;

    const canLoop =
      focusLoop &&
      (isVerticalDirection
        ? focusLoop !== "horizontal"
        : focusLoop !== "vertical");

    const canWrap =
      focusWrap &&
      (isVerticalDirection
        ? focusWrap !== "horizontal"
        : focusWrap !== "vertical");

    const items = canReverse ? reverseArray(renderedItems) : renderedItems;

    if (orientation !== "layout") return;

    const activeItem = collection.item(activeId);
    if (!activeItem) {
      return findFirstEnabledItem(items)?.id;
    }

    const index = items.indexOf(activeItem);
    const nextItems =
      canLoop && activeId != null
        ? flipItems(getEnabledItems(items), activeId, includesBaseElement)
        : getEnabledItems(items.slice(index + 1));
    const activeRect = activeItem.element?.getBoundingClientRect();

    if (!activeRect) return;

    const isInDirection = (rect: DOMRect, dir = direction) => {
      if (dir === "up") return rect.bottom <= activeRect.top;
      if (dir === "down") return rect.top >= activeRect.bottom;
      if (dir === "next") return rect.left >= activeRect.right;
      if (dir === "previous") return rect.right <= activeRect.left;
      return false;
    };

    const getOverlap = (rect: DOMRect) => {
      const endSide = isVerticalDirection ? "right" : "bottom";
      const startSide = isVerticalDirection ? "left" : "top";
      return Math.max(
        0,
        Math.min(activeRect[endSide], rect[endSide]) -
          Math.max(activeRect[startSide], rect[startSide]),
      );
    };

    let bestElement: CompositeStoreItem | null = null;
    let bestOverlap = 0;
    let closestDistance = Number.POSITIVE_INFINITY;

    for (let i = skip; i < nextItems.length; i += 1) {
      const item = nextItems[i];
      if (item === NULL_ITEM) {
        item.element = baseElement;
      }
      if (!item) continue;
      const rect = item?.element?.getBoundingClientRect();
      if (!rect) continue;
      const overlap = getOverlap(rect);
      const distance = Math.abs(
        isVerticalDirection
          ? activeRect.top - rect.top
          : activeRect.left - rect.left,
      );
      if (
        (overlap > bestOverlap && distance <= closestDistance) ||
        (focusShift &&
          isVerticalDirection &&
          overlap === 0 &&
          bestOverlap === 0 &&
          distance < closestDistance &&
          isInDirection(rect))
      ) {
        bestElement = item;
        bestOverlap = overlap;
        closestDistance = distance;
      } else if ((bestOverlap && !overlap) || distance > closestDistance) {
        break;
      }
    }

    if (!bestElement) {
      if (canWrap && !skip) {
        if (isVerticalDirection) {
          // TODO: Need to do the thing based on layout indeed.
          //   let bestOv = 0;
          //   for (let i = 0; i < items.length; i += 1) {
          //     const item = items[i];
          //     if (!item) continue;
          //     const rect = item.element?.getBoundingClientRect();
          //     if (!rect) continue;
          //     const overlap = getOverlap(rect);
          //     if (overlap > bestOv) {
          //       bestOv = overlap;
          //     } else if (
          //       bestOv &&
          //       item.id &&
          //       isInDirection(rect, direction === "down" ? "next" : "previous")
          //     ) {
          //       return item.id;
          //     }
          //   }
        } else {
          return findFirstEnabledItem(nextItems)?.id;
        }
      }
      if (includesBaseElement && !isNextDirection) {
        return null;
      }
    }

    return bestElement?.id;
  };

  const getNextId = (
<<<<<<< HEAD
    items: CompositeStoreItem[],
    orientation: Orientation,
    hasNullItem: boolean,
    skip?: number,
    passedActiveId?: string | null,
  ): string | null | undefined => {
    const {
      activeId: stateActiveId,
      rtl,
      focusLoop,
      focusWrap,
      includesBaseElement,
    } = composite.getState();
    const activeId = passedActiveId ?? stateActiveId;
    // RTL doesn't make sense on vertical navigation
    const isHorizontal = orientation !== "vertical";
    const isRTL = rtl && isHorizontal;
    const allItems = isRTL ? reverseArray(items) : items;
    // If there's no item focused, we just move the first one.
=======
    direction: "next" | "previous" | "up" | "down" = "next",
    options: NextOptions = {},
  ): string | null | undefined => {
    const defaultState = composite.getState();
    const {
      skip = 0,
      activeId = defaultState.activeId,
      focusShift = defaultState.focusShift,
      focusLoop = defaultState.focusLoop,
      focusWrap = defaultState.focusWrap,
      includesBaseElement = defaultState.includesBaseElement,
      renderedItems = defaultState.renderedItems,
      rtl = defaultState.rtl,
    } = options;

    const isVerticalDirection = direction === "up" || direction === "down";
    const isNextDirection = direction === "next" || direction === "down";

    const canReverse = isNextDirection
      ? rtl && !isVerticalDirection
      : !rtl || isVerticalDirection;

    const canShift = focusShift && !skip;

    let items = !isVerticalDirection
      ? renderedItems
      : flatten2DArray(
          normalizeRows(groupItemsByRows(renderedItems), activeId, canShift),
        );

    items = canReverse ? reverseArray(items) : items;
    items = isVerticalDirection ? verticalizeItems(items) : items;

>>>>>>> 5845a90f
    if (activeId == null) {
      // If there's no item focused, we just move the first one.
      return findFirstEnabledItem(items)?.id;
    }

    const activeItem = items.find((item) => item.id === activeId);
    if (!activeItem) {
      // If there's no item focused, we just move to the first one.
      return findFirstEnabledItem(items)?.id;
    }

    const isGrid = items.some((item) => item.rowId);
    const activeIndex = items.indexOf(activeItem);
    const nextItems = items.slice(activeIndex + 1);
    const nextItemsInRow = getItemsInRow(nextItems, activeItem.rowId);

    if (skip) {
      // Home, End, PageUp, PageDown
      const nextEnabledItemsInRow = getEnabledItems(nextItemsInRow, activeId);
      const nextItem =
        nextEnabledItemsInRow.slice(skip)[0] ||
        // If we can't find an item, just return the last one.
        nextEnabledItemsInRow[nextEnabledItemsInRow.length - 1];
      return nextItem?.id;
    }

    const canLoop =
      focusLoop &&
      (isVerticalDirection
        ? focusLoop !== "horizontal"
        : focusLoop !== "vertical");

    const canWrap =
      isGrid &&
      focusWrap &&
      (isVerticalDirection
        ? focusWrap !== "horizontal"
        : focusWrap !== "vertical");

    // When calling next directly, hasNullItem will only be true if if it's not
    // a grid and focusLoop is set to true, which means that pressing right or
    // down keys on grids will never focus the composite container element. On
    // one-dimensional composites that don't loop, pressing right or down keys
    // also doesn't focus on the composite container element.
    const hasNullItem = isNextDirection
      ? (!isGrid || isVerticalDirection) && canLoop && includesBaseElement
      : isVerticalDirection
        ? includesBaseElement
        : false;

    if (canLoop) {
      const loopItems =
        canWrap && !hasNullItem
          ? items
          : getItemsInRow(items, activeItem.rowId);
      const sortedItems = flipItems(loopItems, activeId, hasNullItem);
      const nextItem = findFirstEnabledItem(sortedItems, activeId);
      return nextItem?.id;
    }

    if (canWrap) {
      const nextItem = findFirstEnabledItem(
        // We can use nextItems, which contains all the next items, including
        // items from other rows, to wrap between rows. However, if there is a
        // null item (the composite container), we'll only use the next items in
        // the row. So moving next from the last item will focus on the
        // composite container. On grid composites, horizontal navigation never
        // focuses on the composite container, only vertical.
        hasNullItem ? nextItemsInRow : nextItems,
        activeId,
      );
      const nextId = hasNullItem ? nextItem?.id || null : nextItem?.id;
      return nextId;
    }

    const nextItem = findFirstEnabledItem(nextItemsInRow, activeId);
    if (!nextItem && hasNullItem) {
      return null;
    }
    return nextItem?.id;
  };

  return {
    ...collection,
    ...composite,

    setBaseElement: (element) => composite.setState("baseElement", element),
    setActiveId: (id) => composite.setState("activeId", id),

    move: (id) => {
      // move() does nothing
      if (id === undefined) return;
      composite.setState("activeId", id);
      composite.setState("moves", (moves) => moves + 1);
    },

    first: () => findFirstEnabledItem(composite.getState().renderedItems)?.id,
    last: () =>
      findFirstEnabledItem(reverseArray(composite.getState().renderedItems))
        ?.id,

<<<<<<< HEAD
    next: (skipOrOptions) => {
      const { renderedItems, orientation } = composite.getState();
      const skip =
        typeof skipOrOptions === "number" ? skipOrOptions : skipOrOptions?.skip;
      const activeId =
        typeof skipOrOptions === "object" ? skipOrOptions.activeId : undefined;
      if (orientation === "layout") {
        return getNextIdInDirection("next", { skip, activeId });
      }
      return getNextId(renderedItems, orientation, false, skip, activeId);
    },

    previous: (skipOrOptions) => {
      const { renderedItems, orientation, includesBaseElement } =
        composite.getState();
      const skip =
        typeof skipOrOptions === "number" ? skipOrOptions : skipOrOptions?.skip;
      const activeId =
        typeof skipOrOptions === "object" ? skipOrOptions.activeId : undefined;
      if (orientation === "layout") {
        return getNextIdInDirection("previous", { skip, activeId });
      }
      // If activeId is initially set to null or if includesBaseElement is set
      // to true, then the composite container will be focusable while
      // navigating with arrow keys. But, if it's a grid, we don't want to
      // focus on the composite container with horizontal navigation.
      const isGrid = !!findFirstEnabledItem(renderedItems)?.rowId;
      const hasNullItem = !isGrid && includesBaseElement;
      return getNextId(
        reverseArray(renderedItems),
        orientation,
        hasNullItem,
        skip,
        activeId,
      );
    },

    down: (skipOrOptions) => {
      const {
        activeId: stateActiveId,
        renderedItems,
        focusShift,
        focusLoop,
        includesBaseElement,
        orientation,
      } = composite.getState();
      const skip =
        typeof skipOrOptions === "number" ? skipOrOptions : skipOrOptions?.skip;
      const activeId =
        typeof skipOrOptions === "object"
          ? skipOrOptions.activeId
          : stateActiveId;
      const shouldShift = focusShift && !skip;
      if (orientation === "layout") {
        return getNextIdInDirection("down", {
          skip,
          activeId,
          focusShift: shouldShift,
        });
      }
      // First, we make sure rows have the same number of items by filling it
      // with disabled fake items. Then, we reorganize the items.
      const verticalItems = verticalizeItems(
        flatten2DArray(
          normalizeRows(groupItemsByRows(renderedItems), activeId, shouldShift),
        ),
      );
      const canLoop = focusLoop && focusLoop !== "horizontal";
      // Pressing down arrow key will only focus on the composite container if
      // loop is true, both, or vertical.
      const hasNullItem = canLoop && includesBaseElement;
      return getNextId(verticalItems, "vertical", hasNullItem, skip, activeId);
    },

    up: (skipOrOptions) => {
      const {
        activeId: stateActiveId,
        orientation,
        renderedItems,
        focusShift,
        includesBaseElement,
      } = composite.getState();
      const skip =
        typeof skipOrOptions === "number" ? skipOrOptions : skipOrOptions?.skip;
      const activeId =
        typeof skipOrOptions === "object"
          ? skipOrOptions.activeId
          : stateActiveId;
      const shouldShift = focusShift && !skip;
      if (orientation === "layout") {
        return getNextIdInDirection("up", {
          skip,
          activeId,
          focusShift: shouldShift,
        });
      }
      const verticalItems = verticalizeItems(
        reverseArray(
          flatten2DArray(
            normalizeRows(
              groupItemsByRows(renderedItems),
              activeId,
              shouldShift,
            ),
          ),
        ),
      );
      // If activeId is initially set to null, we'll always focus on the
      // composite container when the up arrow key is pressed in the first row.
      const hasNullItem = includesBaseElement;
      return getNextId(verticalItems, "vertical", hasNullItem, skip, activeId);
=======
    next: (options) => {
      if (options !== undefined && typeof options === "number") {
        options = { skip: options };
      }
      return getNextId("next", options);
    },

    previous: (options) => {
      if (options !== undefined && typeof options === "number") {
        options = { skip: options };
      }
      return getNextId("previous", options);
    },

    down: (options) => {
      if (options !== undefined && typeof options === "number") {
        options = { skip: options };
      }
      return getNextId("down", options);
    },

    up: (options) => {
      if (options !== undefined && typeof options === "number") {
        options = { skip: options };
      }
      return getNextId("up", options);
>>>>>>> 5845a90f
    },
  };
}

export type CompositeStoreOrientation = Orientation;

export interface CompositeStoreItem extends CollectionStoreItem {
  /**
   * The row id of the item. This is only used on two-dimensional composite
   * widgets (when using
   * [`CompositeRow`](https://ariakit.org/reference/composite-row)).
   */
  rowId?: string;
  /**
   * If enabled, the item will be disabled and users won't be able to focus on
   * it using arrow keys.
   */
  disabled?: boolean;
  /**
   * The item children. This can be used for typeahead purposes.
   */
  children?: string;
}

export interface CompositeStoreState<
  T extends CompositeStoreItem = CompositeStoreItem,
> extends CollectionStoreState<T> {
  /**
   * The composite element itself. Typically, it's the wrapper element that
   * contains composite items. However, in a combobox, it's the input element.
   *
   * Live examples:
   * - [Sliding Menu](https://ariakit.org/examples/menu-slide)
   */
  baseElement: HTMLElement | null;
  /**
   * If enabled, the composite element will act as an
   * [aria-activedescendant](https://www.w3.org/WAI/ARIA/apg/practices/keyboard-interface/#kbd_focus_activedescendant)
   * container instead of [roving
   * tabindex](https://www.w3.org/WAI/ARIA/apg/practices/keyboard-interface/#kbd_roving_tabindex).
   * DOM focus will remain on the composite element while its items receive
   * virtual focus.
   *
   * In both scenarios, the item in focus will carry the
   * [`data-active-item`](https://ariakit.org/guide/styling#data-active-item)
   * attribute.
   *
   * Live examples:
   * - [Select with Combobox and
   *   Tabs](https://ariakit.org/examples/select-combobox-tab)
   * @default false
   */
  virtualFocus: boolean;
  /**
   * Defines the orientation of the composite widget. If the composite has a
   * single row or column (one-dimensional), the `orientation` value determines
   * which arrow keys can be used to move focus:
   * - `both`: all arrow keys work.
   * - `horizontal`: only left and right arrow keys work.
   * - `vertical`: only up and down arrow keys work.
   *
   * It doesn't have any effect on two-dimensional composites.
   * @default "both"
   */
  orientation: Orientation;
  /**
   * Determines how the
   * [`next`](https://ariakit.org/reference/use-composite-store#next) and
   * [`previous`](https://ariakit.org/reference/use-composite-store#previous)
   * functions will behave. If `rtl` is set to `true`, they will be inverted.
   *
   * This only affects the composite widget behavior. You still need to set
   * `dir="rtl"` on HTML/CSS.
   * @default false
   */
  rtl: boolean;
  /**
   * Determines how the focus behaves when the user reaches the end of the
   * composite widget.
   *
   * On one-dimensional composite widgets:
   * - `true` loops from the last item to the first item and vice-versa.
   * - `horizontal` loops only if
   *   [`orientation`](https://ariakit.org/reference/composite-provider#orientation)
   *   is `horizontal` or not set.
   * - `vertical` loops only if
   *   [`orientation`](https://ariakit.org/reference/composite-provider#orientation)
   *   is `vertical` or not set.
   * - If
   *   [`includesBaseElement`](https://ariakit.org/reference/composite-provider#includesbaseelement)
   *   is set to `true` (or
   *   [`activeId`](https://ariakit.org/reference/composite-provider#activeid)
   *   is initially set to `null`), the composite element will be focused in
   *   between the last and first items.
   *
   * On two-dimensional composite widgets (when using
   * [`CompositeRow`](https://ariakit.org/reference/composite-row) or explicitly
   * passing a [`rowId`](https://ariakit.org/reference/composite-item#rowid)
   * prop to composite items):
   * - `true` loops from the last row/column item to the first item in the same
   *   row/column and vice-versa. If it's the last item in the last row, it
   *   moves to the first item in the first row and vice-versa.
   * - `horizontal` loops only from the last row item to the first item in the
   *   same row.
   * - `vertical` loops only from the last column item to the first item in the
   *   column row.
   * - If
   *   [`includesBaseElement`](https://ariakit.org/reference/composite-provider#includesbaseelement)
   *   is set to `true` (or
   *   [`activeId`](https://ariakit.org/reference/composite-provider#activeid)
   *   is initially set to `null`), vertical loop will have no effect as moving
   *   down from the last row or up from the first row will focus on the
   *   composite element.
   * - If
   *   [`focusWrap`](https://ariakit.org/reference/composite-provider#focuswrap)
   *   matches the value of `focusLoop`, it'll wrap between the last item in the
   *   last row or column and the first item in the first row or column and
   *   vice-versa.
   *
   * Live examples:
   * - [Command Menu](https://ariakit.org/examples/dialog-combobox-command-menu)
   * @default false
   */
  focusLoop: boolean | Orientation;
  /**
   * **Works only on two-dimensional composite widgets**.
   *
   * If enabled, moving to the next item from the last one in a row or column
   * will focus on the first item in the next row or column and vice-versa.
   * - `true` wraps between rows and columns.
   * - `horizontal` wraps only between rows.
   * - `vertical` wraps only between columns.
   * - If
   *   [`focusLoop`](https://ariakit.org/reference/composite-provider#focusloop)
   *   matches the value of `focusWrap`, it'll wrap between the last item in the
   *   last row or column and the first item in the first row or column and
   *   vice-versa.
   * @default false
   */
  focusWrap: boolean | Orientation;
  /**
   * **Works only on two-dimensional composite widgets**.
   *
   * If enabled, moving up or down when there's no next item or when the next
   * item is disabled will shift to the item right before it.
   * @default false
   */
  focusShift: boolean;
  /**
   * The number of times the
   * [`move`](https://ariakit.org/reference/use-composite-store#move) function
   * has been called.
   */
  moves: number;
  /**
   * Indicates if the composite base element (the one with a [composite
   * role](https://w3c.github.io/aria/#composite)) should be part of the focus
   * order when navigating with arrow keys. In other words, moving to the
   * previous element when the first item is in focus will focus on the
   * composite element itself. The same applies to the last item when moving to
   * the next element.
   *
   * Live examples:
   * - [Submenu with
   *   Combobox](https://ariakit.org/examples/menu-nested-combobox)
   * - [Command Menu](https://ariakit.org/examples/dialog-combobox-command-menu)
   * @default false
   */
  includesBaseElement: boolean;
  /**
   * The current active item `id`. The active item is the element within the
   * composite widget that has either DOM or virtual focus (in case
   * [`virtualFocus`](https://ariakit.org/reference/composite-provider#virtualfocus)
   * is enabled).
   * - `null` represents the base composite element (the one with a [composite
   *   role](https://w3c.github.io/aria/#composite)). Users will be able to
   *   navigate out of it using arrow keys.
   * - If `activeId` is initially set to `null`, the
   *   [`includesBaseElement`](https://ariakit.org/reference/composite-provider#includesbaseelement)
   *   prop will also default to `true`, which means the base composite element
   *   itself will have focus and users will be able to navigate to it using
   *   arrow keys.
   *
   * Live examples:
   * - [Combobox with Tabs](https://ariakit.org/examples/combobox-tabs)
   */
  activeId: string | null | undefined;
}

export interface CompositeStoreFunctions<
  T extends CompositeStoreItem = CompositeStoreItem,
> extends CollectionStoreFunctions<T> {
  /**
   * Sets the `baseElement` state.
   */
  setBaseElement: SetState<CompositeStoreState<T>["baseElement"]>;
  /**
   * Sets the
   * [`activeId`](https://ariakit.org/reference/composite-provider#activeid)
   * state _without moving focus_. If you want to move focus, use the
   * [`move`](https://ariakit.org/reference/use-composite-store#move) function
   * instead.
   * @example
   * // Sets the composite element as the active item
   * store.setActiveId(null);
   * // Sets the item with id "item-1" as the active item
   * store.setActiveId("item-1");
   * // Sets the next item as the active item
   * store.setActiveId(store.next());
   */
  setActiveId: SetState<CompositeStoreState<T>["activeId"]>;
  /**
   * Moves focus to a given item id and sets it as the active item.
   * - Passing `null` will focus on the composite element itself (the one with a
   *   [composite role](https://w3c.github.io/aria/#composite)). Users will be
   *   able to navigate out of it using arrow keys.
   * - If you want to set the active item id _without moving focus_, use the
   *   [`setActiveId`](https://ariakit.org/reference/use-composite-store#setactiveid)
   *   function instead.
   *
   * Live examples:
   * - [Select Grid](https://ariakit.org/examples/select-grid)
   * @example
   * // Moves focus to the composite element
   * store.move(null);
   * // Moves focus to the item with id "item-1"
   * store.move("item-1");
   * // Moves focus to the next item
   * store.move(store.next());
   */
  move: (id?: string | null) => void;
  /**
   * Returns the id of the next enabled item based on the current
   * [`activeId`](https://ariakit.org/reference/composite-provider#activeid)
   * state. You can pass additional options to override the current state.
   * @example
   * const nextId = store.next();
   */
  next(options?: NextOptions): string | null | undefined;
  /**
   * @deprecated Use the object syntax instead: `next({ skip: 2 })`.
   */
  next(skip?: number): string | null | undefined;
  /**
   * Returns the id of the previous enabled item based on the current
   * [`activeId`](https://ariakit.org/reference/composite-provider#activeid)
   * state. You can pass additional options to override the current state.
   * @example
   * const previousId = store.previous();
   */
  previous(options?: NextOptions): string | null | undefined;
  /**
   * @deprecated Use the object syntax instead: `previous({ skip: 2 })`.
   */
  previous(skip?: number): string | null | undefined;
  /**
   * Returns the id of the enabled item above based on the current
   * [`activeId`](https://ariakit.org/reference/composite-provider#activeid)
   * state. You can pass additional options to override the current state.
   * @example
   * const upId = store.up();
   */
  up(options?: NextOptions): string | null | undefined;
  /**
   * @deprecated Use the object syntax instead: `up({ skip: 2 })`.
   */
  up(skip?: number): string | null | undefined;
  /**
   * Returns the id of the enabled item below based on the current
   * [`activeId`](https://ariakit.org/reference/composite-provider#activeid)
   * state. You can pass additional options to override the current state.
   * @example
   * const downId = store.down();
   */
  down(options?: NextOptions): string | null | undefined;
  /**
   * @deprecated Use the object syntax instead: `down({ skip: 2 })`.
   */
  down(skip?: number): string | null | undefined;
  /**
   * Returns the id of the first enabled item.
   */
  first: () => string | null | undefined;
  /**
   * Returns the id of the last enabled item.
   */
  last: () => string | null | undefined;
}

export interface CompositeStoreOptions<
  T extends CompositeStoreItem = CompositeStoreItem,
> extends CollectionStoreOptions<T>,
    StoreOptions<
      CompositeStoreState<T>,
      | "virtualFocus"
      | "orientation"
      | "rtl"
      | "focusLoop"
      | "focusWrap"
      | "focusShift"
      | "includesBaseElement"
      | "activeId"
    > {
  /**
   * The composite item id that should be active by default when the composite
   * widget is rendered. If `null`, the composite element itself will have focus
   * and users will be able to navigate to it using arrow keys. If `undefined`,
   * the first enabled item will be focused.
   */
  defaultActiveId?: CompositeStoreState<T>["activeId"];
}

export interface CompositeStoreProps<
  T extends CompositeStoreItem = CompositeStoreItem,
> extends CompositeStoreOptions<T>,
    StoreProps<CompositeStoreState<T>> {}

export interface CompositeStore<
  T extends CompositeStoreItem = CompositeStoreItem,
> extends CompositeStoreFunctions<T>,
    Store<CompositeStoreState<T>> {}<|MERGE_RESOLUTION|>--- conflicted
+++ resolved
@@ -11,7 +11,7 @@
 import { createStore, setup, sync } from "../utils/store.ts";
 import type { SetState } from "../utils/types.ts";
 
-type Orientation = "horizontal" | "vertical" | "both" | "layout";
+type Orientation = "horizontal" | "vertical" | "both";
 
 interface NextOptions
   extends Pick<
@@ -31,21 +31,6 @@
 }
 
 const NULL_ITEM = { id: null as unknown as string };
-
-interface NextOptions
-  extends Pick<
-    Partial<CompositeStoreState>,
-    | "activeId"
-    | "orientation"
-    | "focusShift"
-    | "focusLoop"
-    | "focusWrap"
-    | "includesBaseElement"
-    | "renderedItems"
-    | "rtl"
-  > {
-  skip?: number;
-}
 
 function findFirstEnabledItem(items: CompositeStoreItem[], excludeId?: string) {
   return items.find((item) => {
@@ -214,168 +199,7 @@
     }),
   );
 
-  const getNextIdInDirection = (
-    direction: "next" | "previous" | "up" | "down",
-    options: NextOptions = {},
-  ) => {
-    const defaultState = composite.getState();
-    const baseElement = defaultState.baseElement;
-    const {
-      skip = 0,
-      activeId = defaultState.activeId,
-      orientation = defaultState.orientation,
-      focusShift = defaultState.focusShift,
-      focusLoop = defaultState.focusLoop,
-      focusWrap = defaultState.focusWrap,
-      includesBaseElement = defaultState.includesBaseElement,
-      renderedItems = defaultState.renderedItems,
-      rtl = defaultState.rtl,
-    } = options;
-
-    const isVerticalDirection = direction === "up" || direction === "down";
-    const isNextDirection = direction === "next" || direction === "down";
-    const canReverse = isNextDirection
-      ? rtl && !isVerticalDirection
-      : !rtl || isVerticalDirection;
-
-    const canLoop =
-      focusLoop &&
-      (isVerticalDirection
-        ? focusLoop !== "horizontal"
-        : focusLoop !== "vertical");
-
-    const canWrap =
-      focusWrap &&
-      (isVerticalDirection
-        ? focusWrap !== "horizontal"
-        : focusWrap !== "vertical");
-
-    const items = canReverse ? reverseArray(renderedItems) : renderedItems;
-
-    if (orientation !== "layout") return;
-
-    const activeItem = collection.item(activeId);
-    if (!activeItem) {
-      return findFirstEnabledItem(items)?.id;
-    }
-
-    const index = items.indexOf(activeItem);
-    const nextItems =
-      canLoop && activeId != null
-        ? flipItems(getEnabledItems(items), activeId, includesBaseElement)
-        : getEnabledItems(items.slice(index + 1));
-    const activeRect = activeItem.element?.getBoundingClientRect();
-
-    if (!activeRect) return;
-
-    const isInDirection = (rect: DOMRect, dir = direction) => {
-      if (dir === "up") return rect.bottom <= activeRect.top;
-      if (dir === "down") return rect.top >= activeRect.bottom;
-      if (dir === "next") return rect.left >= activeRect.right;
-      if (dir === "previous") return rect.right <= activeRect.left;
-      return false;
-    };
-
-    const getOverlap = (rect: DOMRect) => {
-      const endSide = isVerticalDirection ? "right" : "bottom";
-      const startSide = isVerticalDirection ? "left" : "top";
-      return Math.max(
-        0,
-        Math.min(activeRect[endSide], rect[endSide]) -
-          Math.max(activeRect[startSide], rect[startSide]),
-      );
-    };
-
-    let bestElement: CompositeStoreItem | null = null;
-    let bestOverlap = 0;
-    let closestDistance = Number.POSITIVE_INFINITY;
-
-    for (let i = skip; i < nextItems.length; i += 1) {
-      const item = nextItems[i];
-      if (item === NULL_ITEM) {
-        item.element = baseElement;
-      }
-      if (!item) continue;
-      const rect = item?.element?.getBoundingClientRect();
-      if (!rect) continue;
-      const overlap = getOverlap(rect);
-      const distance = Math.abs(
-        isVerticalDirection
-          ? activeRect.top - rect.top
-          : activeRect.left - rect.left,
-      );
-      if (
-        (overlap > bestOverlap && distance <= closestDistance) ||
-        (focusShift &&
-          isVerticalDirection &&
-          overlap === 0 &&
-          bestOverlap === 0 &&
-          distance < closestDistance &&
-          isInDirection(rect))
-      ) {
-        bestElement = item;
-        bestOverlap = overlap;
-        closestDistance = distance;
-      } else if ((bestOverlap && !overlap) || distance > closestDistance) {
-        break;
-      }
-    }
-
-    if (!bestElement) {
-      if (canWrap && !skip) {
-        if (isVerticalDirection) {
-          // TODO: Need to do the thing based on layout indeed.
-          //   let bestOv = 0;
-          //   for (let i = 0; i < items.length; i += 1) {
-          //     const item = items[i];
-          //     if (!item) continue;
-          //     const rect = item.element?.getBoundingClientRect();
-          //     if (!rect) continue;
-          //     const overlap = getOverlap(rect);
-          //     if (overlap > bestOv) {
-          //       bestOv = overlap;
-          //     } else if (
-          //       bestOv &&
-          //       item.id &&
-          //       isInDirection(rect, direction === "down" ? "next" : "previous")
-          //     ) {
-          //       return item.id;
-          //     }
-          //   }
-        } else {
-          return findFirstEnabledItem(nextItems)?.id;
-        }
-      }
-      if (includesBaseElement && !isNextDirection) {
-        return null;
-      }
-    }
-
-    return bestElement?.id;
-  };
-
   const getNextId = (
-<<<<<<< HEAD
-    items: CompositeStoreItem[],
-    orientation: Orientation,
-    hasNullItem: boolean,
-    skip?: number,
-    passedActiveId?: string | null,
-  ): string | null | undefined => {
-    const {
-      activeId: stateActiveId,
-      rtl,
-      focusLoop,
-      focusWrap,
-      includesBaseElement,
-    } = composite.getState();
-    const activeId = passedActiveId ?? stateActiveId;
-    // RTL doesn't make sense on vertical navigation
-    const isHorizontal = orientation !== "vertical";
-    const isRTL = rtl && isHorizontal;
-    const allItems = isRTL ? reverseArray(items) : items;
-    // If there's no item focused, we just move the first one.
-=======
     direction: "next" | "previous" | "up" | "down" = "next",
     options: NextOptions = {},
   ): string | null | undefined => {
@@ -409,7 +233,6 @@
     items = canReverse ? reverseArray(items) : items;
     items = isVerticalDirection ? verticalizeItems(items) : items;
 
->>>>>>> 5845a90f
     if (activeId == null) {
       // If there's no item focused, we just move the first one.
       return findFirstEnabledItem(items)?.id;
@@ -511,119 +334,6 @@
       findFirstEnabledItem(reverseArray(composite.getState().renderedItems))
         ?.id,
 
-<<<<<<< HEAD
-    next: (skipOrOptions) => {
-      const { renderedItems, orientation } = composite.getState();
-      const skip =
-        typeof skipOrOptions === "number" ? skipOrOptions : skipOrOptions?.skip;
-      const activeId =
-        typeof skipOrOptions === "object" ? skipOrOptions.activeId : undefined;
-      if (orientation === "layout") {
-        return getNextIdInDirection("next", { skip, activeId });
-      }
-      return getNextId(renderedItems, orientation, false, skip, activeId);
-    },
-
-    previous: (skipOrOptions) => {
-      const { renderedItems, orientation, includesBaseElement } =
-        composite.getState();
-      const skip =
-        typeof skipOrOptions === "number" ? skipOrOptions : skipOrOptions?.skip;
-      const activeId =
-        typeof skipOrOptions === "object" ? skipOrOptions.activeId : undefined;
-      if (orientation === "layout") {
-        return getNextIdInDirection("previous", { skip, activeId });
-      }
-      // If activeId is initially set to null or if includesBaseElement is set
-      // to true, then the composite container will be focusable while
-      // navigating with arrow keys. But, if it's a grid, we don't want to
-      // focus on the composite container with horizontal navigation.
-      const isGrid = !!findFirstEnabledItem(renderedItems)?.rowId;
-      const hasNullItem = !isGrid && includesBaseElement;
-      return getNextId(
-        reverseArray(renderedItems),
-        orientation,
-        hasNullItem,
-        skip,
-        activeId,
-      );
-    },
-
-    down: (skipOrOptions) => {
-      const {
-        activeId: stateActiveId,
-        renderedItems,
-        focusShift,
-        focusLoop,
-        includesBaseElement,
-        orientation,
-      } = composite.getState();
-      const skip =
-        typeof skipOrOptions === "number" ? skipOrOptions : skipOrOptions?.skip;
-      const activeId =
-        typeof skipOrOptions === "object"
-          ? skipOrOptions.activeId
-          : stateActiveId;
-      const shouldShift = focusShift && !skip;
-      if (orientation === "layout") {
-        return getNextIdInDirection("down", {
-          skip,
-          activeId,
-          focusShift: shouldShift,
-        });
-      }
-      // First, we make sure rows have the same number of items by filling it
-      // with disabled fake items. Then, we reorganize the items.
-      const verticalItems = verticalizeItems(
-        flatten2DArray(
-          normalizeRows(groupItemsByRows(renderedItems), activeId, shouldShift),
-        ),
-      );
-      const canLoop = focusLoop && focusLoop !== "horizontal";
-      // Pressing down arrow key will only focus on the composite container if
-      // loop is true, both, or vertical.
-      const hasNullItem = canLoop && includesBaseElement;
-      return getNextId(verticalItems, "vertical", hasNullItem, skip, activeId);
-    },
-
-    up: (skipOrOptions) => {
-      const {
-        activeId: stateActiveId,
-        orientation,
-        renderedItems,
-        focusShift,
-        includesBaseElement,
-      } = composite.getState();
-      const skip =
-        typeof skipOrOptions === "number" ? skipOrOptions : skipOrOptions?.skip;
-      const activeId =
-        typeof skipOrOptions === "object"
-          ? skipOrOptions.activeId
-          : stateActiveId;
-      const shouldShift = focusShift && !skip;
-      if (orientation === "layout") {
-        return getNextIdInDirection("up", {
-          skip,
-          activeId,
-          focusShift: shouldShift,
-        });
-      }
-      const verticalItems = verticalizeItems(
-        reverseArray(
-          flatten2DArray(
-            normalizeRows(
-              groupItemsByRows(renderedItems),
-              activeId,
-              shouldShift,
-            ),
-          ),
-        ),
-      );
-      // If activeId is initially set to null, we'll always focus on the
-      // composite container when the up arrow key is pressed in the first row.
-      const hasNullItem = includesBaseElement;
-      return getNextId(verticalItems, "vertical", hasNullItem, skip, activeId);
-=======
     next: (options) => {
       if (options !== undefined && typeof options === "number") {
         options = { skip: options };
@@ -650,7 +360,6 @@
         options = { skip: options };
       }
       return getNextId("up", options);
->>>>>>> 5845a90f
     },
   };
 }
