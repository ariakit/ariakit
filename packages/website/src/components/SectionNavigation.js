--- conflicted
+++ resolved
@@ -23,15 +23,7 @@
 const NavLink = styled(RouterLink)`
   line-height: 1;
   text-decoration: none;
-<<<<<<< HEAD
   color: ${palette("backgroundText", -1)};
-  &:last-child {
-    margin-left: auto;
-    text-align: right;
-  }
-=======
-  color: ${prop("theme.black")};
->>>>>>> 7ece8394
 `;
 
 const NavSectionName = styled(Block)`
