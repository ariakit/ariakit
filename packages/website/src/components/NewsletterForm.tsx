--- conflicted
+++ resolved
@@ -36,13 +36,8 @@
 
 const NewsletterForm = (props: any) => (
   <Wrapper as="form" action={action} method="post" {...props}>
-<<<<<<< HEAD
     <Block gridArea="text" fontSize={20} lineHeight={1.75} textAlign="center">
-      ReaKit is evolving and big announcements are coming.
-=======
-    <Block gridArea="text" fontSize={20} lineHeight={1.5} textAlign="center">
       Reakit is evolving and big announcements are coming.
->>>>>>> 25041c95
       <br />
       Subscribe below to be notified about <strong>important</strong> updates.
     </Block>
