import Document, {
  DocumentContext,
  Head,
  Html,
  Main,
  NextScript,
} from "next/document";

<<<<<<< HEAD
const script = `
=======
const darkModeScript = `
>>>>>>> 4fd6a234
function classList(action) {
  document.documentElement.classList[action]("dark");
}
classList(localStorage.theme === "dark" ? "add" : "remove");
if (!("theme" in localStorage)) {
  const query = window.matchMedia("(prefers-color-scheme: dark)");
  classList(query.matches ? "add" : "remove");
  query.addEventListener("change", (event) => {
    classList(event.matches ? "add" : "remove");
  })
}`;

class MyDocument extends Document {
  static async getInitialProps(ctx: DocumentContext) {
    const initialProps = await Document.getInitialProps(ctx);
    return { ...initialProps };
  }

  render() {
    return (
      <Html>
        <Head />
        <body>
<<<<<<< HEAD
          <script dangerouslySetInnerHTML={{ __html: script }} />
=======
          <script dangerouslySetInnerHTML={{ __html: darkModeScript }} />
>>>>>>> 4fd6a234
          <Main />
          <NextScript />
        </body>
      </Html>
    );
  }
}

export default MyDocument;<|MERGE_RESOLUTION|>--- conflicted
+++ resolved
@@ -6,11 +6,7 @@
   NextScript,
 } from "next/document";
 
-<<<<<<< HEAD
-const script = `
-=======
 const darkModeScript = `
->>>>>>> 4fd6a234
 function classList(action) {
   document.documentElement.classList[action]("dark");
 }
@@ -34,11 +30,7 @@
       <Html>
         <Head />
         <body>
-<<<<<<< HEAD
-          <script dangerouslySetInnerHTML={{ __html: script }} />
-=======
           <script dangerouslySetInnerHTML={{ __html: darkModeScript }} />
->>>>>>> 4fd6a234
           <Main />
           <NextScript />
         </body>
