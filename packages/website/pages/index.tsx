import React from "react";
import Link from "next/link";

const links: Array<{ href: string; label: string }> = [
  { href: "/examples/button", label: "Button" },
  { href: "/examples/button-as-div", label: "Button as div" },
  { href: "/examples/button-as-link", label: "Button as link" },
  { href: "/examples/checkbox", label: "Checkbox" },
  { href: "/examples/checkbox-controlled", label: "Checkbox controlled" },
  { href: "/examples/checkbox-as-button", label: "Checkbox as button" },
  { href: "/examples/checkbox-custom", label: "Checkbox custom" },
  { href: "/examples/checkbox-state", label: "Checkbox state" },
  { href: "/examples/checkbox-group", label: "Checkbox group" },
  { href: "/examples/collection", label: "Collection" },
  { href: "/examples/combobox", label: "Combobox" },
  { href: "/examples/combobox-matches", label: "Combobox matches" },
  { href: "/examples/combobox-multiple", label: "Combobox multiple" },
  { href: "/examples/command", label: "Command" },
  { href: "/examples/dialog", label: "Dialog" },
  { href: "/examples/disclosure", label: "Disclosure" },
  { href: "/examples/focus-trap", label: "Focus trap" },
  { href: "/examples/form", label: "Form" },
  { href: "/examples/group", label: "Group" },
  { href: "/examples/heading", label: "Heading" },
  { href: "/examples/hovercard", label: "Hovercard" },
  { href: "/examples/menu", label: "Menu" },
  { href: "/examples/menu-bar", label: "Menu bar" },
  { href: "/examples/menu-combobox", label: "Menu combobox" },
  { href: "/examples/menu-item-checkbox", label: "Menu item checkbox" },
  { href: "/examples/menu-nested", label: "Menu nested" },
  { href: "/examples/popover", label: "Popover" },
  { href: "/examples/popover-responsive", label: "Popover responsive" },
  { href: "/examples/radio", label: "Radio" },
  { href: "/examples/select", label: "Select" },
  { href: "/examples/select-combobox", label: "Select combobox" },
  { href: "/examples/select-grid", label: "Select grid" },
  { href: "/examples/select-item-custom", label: "Select item custom" },
  { href: "/examples/select-multiple", label: "Select multiple" },
  { href: "/examples/tab", label: "Tab" },
  { href: "/examples/tab-react-router", label: "Tab react-router" },
  { href: "/examples/tooltip", label: "Tooltip" },
  { href: "/examples/tooltip-placement", label: "Tooltip placement" },
  { href: "/examples/tooltip-timeout", label: "Tooltip timeout" },
].sort((a, b) => a.label.localeCompare(b.label));

export default function Home() {
  return (
    <div className="flex flex-col gap-4 p-5">
      <h1 className="text-3xl font-semibold">Hello!</h1>
      <p>
        The Ariakit docs are still under construction. You can{" "}
        <a
          href="https://newsletter.ariakit.org"
          className="text-primary-1 underline hover:no-underline dark:text-primary-1-dark"
        >
          subscribe to our newsletter
        </a>{" "}
        to get major updates.
      </p>
      <h2 className="text-2xl">Examples</h2>
      <ul>
<<<<<<< HEAD
        <li>
          <Link href="/examples/button">Button</Link>
        </li>
        <li>
          <Link href="/examples/button-as-div">Button as div</Link>
        </li>
        <li>
          <Link href="/examples/button-as-link">Button as link</Link>
        </li>
        <li>
          <Link href="/examples/checkbox">Checkbox</Link>
        </li>
        <li>
          <Link href="/examples/checkbox-controlled">Checkbox controlled</Link>
        </li>
        <li>
          <Link href="/examples/checkbox-as-button">Checkbox as button</Link>
        </li>
        <li>
          <Link href="/examples/checkbox-custom">Checkbox custom</Link>
        </li>
        <li>
          <Link href="/examples/checkbox-state">Checkbox state</Link>
        </li>
        <li>
          <Link href="/examples/checkbox-group">Checkbox group</Link>
        </li>
        <li>
          <Link href="/examples/collection">Collection</Link>
        </li>
        <li>
          <Link href="/examples/combobox">Combobox</Link>
        </li>
        <li>
          <Link href="/examples/combobox-matches">Combobox matches</Link>
        </li>
        <li>
          <Link href="/examples/combobox-multiple">Combobox multiple</Link>
        </li>
        <li>
          <Link href="/examples/command">Command</Link>
        </li>
        <li>
          <Link href="/examples/command">Command with enter disabled</Link>
        </li>
        <li>
          <Link href="/examples/dialog">Dialog</Link>
        </li>
        <li>
          <Link href="/examples/disclosure">Disclosure</Link>
        </li>
        <li>
          <Link href="/examples/focus-trap">Focus trap</Link>
        </li>
        <li>
          <Link href="/examples/form">Form</Link>
        </li>
        <li>
          <Link href="/examples/group">Group</Link>
        </li>
        <li>
          <Link href="/examples/heading">Heading</Link>
        </li>
        <li>
          <Link href="/examples/hovercard">Hovercard</Link>
        </li>
        <li>
          <Link href="/examples/menu">Menu</Link>
        </li>
        <li>
          <Link href="/examples/menu-bar">Menu bar</Link>
        </li>
        <li>
          <Link href="/examples/menu-combobox">Menu combobox</Link>
        </li>
        <li>
          <Link href="/examples/menu-item-checkbox">Menu item checkbox</Link>
        </li>
        <li>
          <Link href="/examples/menu-nested">Menu nested</Link>
        </li>
        <li>
          <Link href="/examples/popover">Popover</Link>
        </li>
        <li>
          <Link href="/examples/popover-responsive">Popover responsive</Link>
        </li>
        <li>
          <Link href="/examples/radio">Radio</Link>
        </li>
        <li>
          <Link href="/examples/select">Select</Link>
        </li>
        <li>
          <Link href="/examples/select-combobox">Select combobox</Link>
        </li>
        <li>
          <Link href="/examples/select-grid">Select grid</Link>
        </li>
        <li>
          <Link href="/examples/select-item-custom">Select item custom</Link>
        </li>
        <li>
          <Link href="/examples/select-multiple">Select multiple</Link>
        </li>
        <li>
          <Link href="/examples/tab">Tab</Link>
        </li>
        <li>
          <Link href="/examples/tab-react-router">Tab react-router</Link>
        </li>
        <li>
          <Link href="/examples/tooltip">Tooltip</Link>
        </li>
        <li>
          <Link href="/examples/tooltip-placement">Tooltip placement</Link>
        </li>
        <li>
          <Link href="/examples/tooltip-timeout">Tooltip timeout</Link>
        </li>
=======
        {links.map(({ href, label }) => (
          <li key={href}>
            <Link href={href}>{label}</Link>
          </li>
        ))}
>>>>>>> f5ac6358
      </ul>
    </div>
  );
}<|MERGE_RESOLUTION|>--- conflicted
+++ resolved
@@ -16,6 +16,10 @@
   { href: "/examples/combobox-matches", label: "Combobox matches" },
   { href: "/examples/combobox-multiple", label: "Combobox multiple" },
   { href: "/examples/command", label: "Command" },
+  {
+    href: "/examples/command-enter-disabled",
+    label: "Command with enter disabled",
+  },
   { href: "/examples/dialog", label: "Dialog" },
   { href: "/examples/disclosure", label: "Disclosure" },
   { href: "/examples/focus-trap", label: "Focus trap" },
@@ -59,134 +63,11 @@
       </p>
       <h2 className="text-2xl">Examples</h2>
       <ul>
-<<<<<<< HEAD
-        <li>
-          <Link href="/examples/button">Button</Link>
-        </li>
-        <li>
-          <Link href="/examples/button-as-div">Button as div</Link>
-        </li>
-        <li>
-          <Link href="/examples/button-as-link">Button as link</Link>
-        </li>
-        <li>
-          <Link href="/examples/checkbox">Checkbox</Link>
-        </li>
-        <li>
-          <Link href="/examples/checkbox-controlled">Checkbox controlled</Link>
-        </li>
-        <li>
-          <Link href="/examples/checkbox-as-button">Checkbox as button</Link>
-        </li>
-        <li>
-          <Link href="/examples/checkbox-custom">Checkbox custom</Link>
-        </li>
-        <li>
-          <Link href="/examples/checkbox-state">Checkbox state</Link>
-        </li>
-        <li>
-          <Link href="/examples/checkbox-group">Checkbox group</Link>
-        </li>
-        <li>
-          <Link href="/examples/collection">Collection</Link>
-        </li>
-        <li>
-          <Link href="/examples/combobox">Combobox</Link>
-        </li>
-        <li>
-          <Link href="/examples/combobox-matches">Combobox matches</Link>
-        </li>
-        <li>
-          <Link href="/examples/combobox-multiple">Combobox multiple</Link>
-        </li>
-        <li>
-          <Link href="/examples/command">Command</Link>
-        </li>
-        <li>
-          <Link href="/examples/command">Command with enter disabled</Link>
-        </li>
-        <li>
-          <Link href="/examples/dialog">Dialog</Link>
-        </li>
-        <li>
-          <Link href="/examples/disclosure">Disclosure</Link>
-        </li>
-        <li>
-          <Link href="/examples/focus-trap">Focus trap</Link>
-        </li>
-        <li>
-          <Link href="/examples/form">Form</Link>
-        </li>
-        <li>
-          <Link href="/examples/group">Group</Link>
-        </li>
-        <li>
-          <Link href="/examples/heading">Heading</Link>
-        </li>
-        <li>
-          <Link href="/examples/hovercard">Hovercard</Link>
-        </li>
-        <li>
-          <Link href="/examples/menu">Menu</Link>
-        </li>
-        <li>
-          <Link href="/examples/menu-bar">Menu bar</Link>
-        </li>
-        <li>
-          <Link href="/examples/menu-combobox">Menu combobox</Link>
-        </li>
-        <li>
-          <Link href="/examples/menu-item-checkbox">Menu item checkbox</Link>
-        </li>
-        <li>
-          <Link href="/examples/menu-nested">Menu nested</Link>
-        </li>
-        <li>
-          <Link href="/examples/popover">Popover</Link>
-        </li>
-        <li>
-          <Link href="/examples/popover-responsive">Popover responsive</Link>
-        </li>
-        <li>
-          <Link href="/examples/radio">Radio</Link>
-        </li>
-        <li>
-          <Link href="/examples/select">Select</Link>
-        </li>
-        <li>
-          <Link href="/examples/select-combobox">Select combobox</Link>
-        </li>
-        <li>
-          <Link href="/examples/select-grid">Select grid</Link>
-        </li>
-        <li>
-          <Link href="/examples/select-item-custom">Select item custom</Link>
-        </li>
-        <li>
-          <Link href="/examples/select-multiple">Select multiple</Link>
-        </li>
-        <li>
-          <Link href="/examples/tab">Tab</Link>
-        </li>
-        <li>
-          <Link href="/examples/tab-react-router">Tab react-router</Link>
-        </li>
-        <li>
-          <Link href="/examples/tooltip">Tooltip</Link>
-        </li>
-        <li>
-          <Link href="/examples/tooltip-placement">Tooltip placement</Link>
-        </li>
-        <li>
-          <Link href="/examples/tooltip-timeout">Tooltip timeout</Link>
-        </li>
-=======
         {links.map(({ href, label }) => (
           <li key={href}>
             <Link href={href}>{label}</Link>
           </li>
         ))}
->>>>>>> f5ac6358
       </ul>
     </div>
   );
