--- conflicted
+++ resolved
@@ -45,6 +45,9 @@
           <Link href="/examples/combobox-multiple">Combobox multiple</Link>
         </li>
         <li>
+          <Link href="/examples/dialog">Dialog</Link>
+        </li>
+        <li>
           <Link href="/examples/disclosure">Disclosure</Link>
         </li>
         <li>
@@ -63,9 +66,6 @@
           <Link href="/examples/menu-item-checkbox">Menu item checkbox</Link>
         </li>
         <li>
-<<<<<<< HEAD
-          <Link href="/examples/dialog">Dialog</Link>
-=======
           <Link href="/examples/popover">Popover</Link>
         </li>
         <li>
@@ -88,7 +88,6 @@
         </li>
         <li>
           <Link href="/examples/tooltip-timeout">Tooltip timeout</Link>
->>>>>>> 9c5bf2c8
         </li>
       </ul>
     </div>
