{
  "name": "website",
  "version": "0.0.0",
  "private": true,
  "scripts": {
    "pages": "node ../../scripts/pages",
    "predev": "npm run pages",
    "dev": "next dev",
    "prebuild": "npm run pages",
    "build": "next build",
    "start": "next start",
    "lint": "next lint"
  },
  "dependencies": {
<<<<<<< HEAD
    "next": "12.2.3",
    "rehype-react": "7.1.1",
    "swr": "1.3.0"
=======
    "next": "12.2.4",
    "rehype-react": "7.1.1"
>>>>>>> 15a6eb92
  },
  "devDependencies": {
    "autoprefixer": "10.4.8",
    "next-transpile-modules": "9.0.0"
  }
}<|MERGE_RESOLUTION|>--- conflicted
+++ resolved
@@ -12,14 +12,9 @@
     "lint": "next lint"
   },
   "dependencies": {
-<<<<<<< HEAD
-    "next": "12.2.3",
+    "next": "12.2.4",
     "rehype-react": "7.1.1",
     "swr": "1.3.0"
-=======
-    "next": "12.2.4",
-    "rehype-react": "7.1.1"
->>>>>>> 15a6eb92
   },
   "devDependencies": {
     "autoprefixer": "10.4.8",
