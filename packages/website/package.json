{
  "name": "website",
  "version": "0.0.0",
  "private": true,
  "scripts": {
    "pages": "node ../../scripts/pages",
    "predev": "npm run pages",
    "dev": "next dev",
    "prebuild": "npm run pages",
    "build": "next build",
    "start": "next start",
    "lint": "next lint"
  },
  "dependencies": {
<<<<<<< HEAD
    "next": "12.2.4",
    "rehype-react": "7.1.1",
    "swr": "1.3.0"
=======
    "fast-fuzzy": "1.11.2",
    "next": "12.2.5",
    "rehype-react": "7.1.1"
>>>>>>> d6cb57dd
  },
  "devDependencies": {
    "autoprefixer": "10.4.8",
    "next-transpile-modules": "9.0.0"
  }
}<|MERGE_RESOLUTION|>--- conflicted
+++ resolved
@@ -12,15 +12,10 @@
     "lint": "next lint"
   },
   "dependencies": {
-<<<<<<< HEAD
-    "next": "12.2.4",
+    "fast-fuzzy": "1.11.2",
+    "next": "12.2.5",
     "rehype-react": "7.1.1",
     "swr": "1.3.0"
-=======
-    "fast-fuzzy": "1.11.2",
-    "next": "12.2.5",
-    "rehype-react": "7.1.1"
->>>>>>> d6cb57dd
   },
   "devDependencies": {
     "autoprefixer": "10.4.8",
