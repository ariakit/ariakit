{
  "name": "website",
<<<<<<< HEAD
  "version": "0.16.0-beta.1",
=======
  "version": "0.15.14",
>>>>>>> 1dd5ad6b
  "private": true,
  "scripts": {
    "start": "styleguidist server",
    "build": "styleguidist build",
    "test": "jest",
    "coverage": "npm test -- --coverage",
    "postcoverage": "opn coverage/lcov-report/index.html",
    "lint": "eslint src --ext js,ts,tsx"
  },
  "dependencies": {
    "@babel/polyfill": "^7.0.0",
    "codemirror": "^5.42.0",
    "diffable-html": "^3.0.0",
    "lodash": "^4.17.11",
    "markdown-to-jsx": "^6.9.0",
    "parse-prop-types": "^0.3.0",
    "prop-types": "^15.6.2",
    "react": "^16.6.3",
    "react-codemirror2": "^5.1.0",
    "react-dom": "^16.6.3",
    "react-helmet": "^5.2.0",
    "react-icons": "^2.2.5",
    "react-router-dom": "^4.2.2",
<<<<<<< HEAD
    "reakit": "^0.16.0-beta.1",
    "reakit-theme-default": "^0.2.0-beta.1",
=======
    "reakit": "^0.15.13",
    "reakit-theme-default": "^0.1.12",
>>>>>>> 1dd5ad6b
    "styled-tools": "^1.6.0",
    "whatwg-fetch": "^3.0.0"
  },
  "devDependencies": {
    "@types/codemirror": "^0.0.70",
    "@types/lodash": "^4.14.119",
    "babel-loader": "^8.0.4",
    "css-loader": "^2.0.1",
    "eslint": "^5.10.0",
    "file-loader": "^2.0.0",
    "jest-cli": "^23.6.0",
    "opn-cli": "^4.0.0",
<<<<<<< HEAD
    "raw-loader": "^0.5.1",
    "react-styleguidist": "^7.0.0",
=======
    "raw-loader": "^1.0.0",
    "react-styleguidist": "^7.3.10",
>>>>>>> 1dd5ad6b
    "style-loader": "^0.23.1",
    "url-loader": "^1.1.2",
    "webpack": "^4.27.1"
  }
}<|MERGE_RESOLUTION|>--- conflicted
+++ resolved
@@ -1,10 +1,6 @@
 {
   "name": "website",
-<<<<<<< HEAD
   "version": "0.16.0-beta.1",
-=======
-  "version": "0.15.14",
->>>>>>> 1dd5ad6b
   "private": true,
   "scripts": {
     "start": "styleguidist server",
@@ -28,13 +24,8 @@
     "react-helmet": "^5.2.0",
     "react-icons": "^2.2.5",
     "react-router-dom": "^4.2.2",
-<<<<<<< HEAD
     "reakit": "^0.16.0-beta.1",
     "reakit-theme-default": "^0.2.0-beta.1",
-=======
-    "reakit": "^0.15.13",
-    "reakit-theme-default": "^0.1.12",
->>>>>>> 1dd5ad6b
     "styled-tools": "^1.6.0",
     "whatwg-fetch": "^3.0.0"
   },
@@ -47,13 +38,8 @@
     "file-loader": "^2.0.0",
     "jest-cli": "^23.6.0",
     "opn-cli": "^4.0.0",
-<<<<<<< HEAD
-    "raw-loader": "^0.5.1",
-    "react-styleguidist": "^7.0.0",
-=======
     "raw-loader": "^1.0.0",
     "react-styleguidist": "^7.3.10",
->>>>>>> 1dd5ad6b
     "style-loader": "^0.23.1",
     "url-loader": "^1.1.2",
     "webpack": "^4.27.1"
