# Change Log

All notable changes to this project will be documented in this file.
See [Conventional Commits](https://conventionalcommits.org) for commit guidelines.

<<<<<<< HEAD
# [0.16.0-beta.1](https://github.com/reakit/reakit/compare/website@0.15.13...website@0.16.0-beta.1) (2018-12-05)


### Features

* New `use` prop/method ([#274](https://github.com/reakit/reakit/issues/274)) ([03998f8](https://github.com/reakit/reakit/commit/03998f8)), closes [#226](https://github.com/reakit/reakit/issues/226)
* Upgrade to `styled-components` v4 ([#282](https://github.com/reakit/reakit/issues/282)) ([a57fb62](https://github.com/reakit/reakit/commit/a57fb62))


### BREAKING CHANGES

* `styled-components` has been upgraded to `v4`. See their [migration guide](https://www.styled-components.com/docs/faqs#what-do-i-need-to-do-to-migrate-to-v4) if you run into any issues.
* `as` has been replaced by `use`.

  Due to inconsistencies between the new styled-components v4 `as` prop and Reakit's one, we decided to introduce a new feature called `use` as a replacement. It has a few differences from the old `as`:

  ```diff
  - import { as } from "reakit";
  + import { use } from "reakit";

  - const ButtonDiv = as("div")(Button);
  + const ButtonDiv = use(Button, "div");

  - const ButtonDiv = Button.as("div");
  + const ButtonDiv = use(Button, "div");

  - const ButtonLinkDiv = as([Link, "div"])(Button);
  + const ButtonLinkDiv = use(Button, Link, "div");

  - const ButtonLinkDiv = Button.as([Link, "div"]);
  + const ButtonLinkDiv = use(Button, Link, "div");

  - <Button as="div" />
  + <Button use="div" />

  - <Button as={[Link, "div"]} />
  + <Button use={[Link, "div"]} />
  ```

  It has been released as a separate package. For more information, see [Reuse](https://github.com/diegohaz/reuse).
* `areas`, `columns` and `rows` props on `Grid` have been replaced by `templateAreas`, `templateColumns` and `templateRows`.

  ```diff
    <Grid
  -  areas="a b c"
  +  templateAreas="a b c"
  -  columns="1fr 60px auto"
  +  templateColumns="1fr 60px auto"
  -  rows="auto"
  +  templateRows="auto"
    />
  ```





# [0.16.0-beta.0](https://github.com/reakit/reakit/compare/website@0.15.12...website@0.16.0-beta.0) (2018-11-13)


### Features

* New `use` prop/method ([#274](https://github.com/reakit/reakit/issues/274)) ([03998f8](https://github.com/reakit/reakit/commit/03998f8)), closes [#226](https://github.com/reakit/reakit/issues/226)
* Upgrade to `styled-components` v4 ([#282](https://github.com/reakit/reakit/issues/282)) ([a57fb62](https://github.com/reakit/reakit/commit/a57fb62))


### BREAKING CHANGES

* `styled-components` has been upgraded to `v4`. See their [migration guide](https://www.styled-components.com/docs/faqs#what-do-i-need-to-do-to-migrate-to-v4) if you run into any issues.
* `as` has been replaced by `use`.

  Due to inconsistencies between the new styled-components v4 `as` prop and Reakit's one, we decided to introduce a new feature called `use` as a replacement. It has a few differences from the old `as`:

  ```diff
  - import { as } from "reakit";
  + import { use } from "reakit";

  - const ButtonDiv = as("div")(Button);
  + const ButtonDiv = use(Button, "div");

  - const ButtonDiv = Button.as("div");
  + const ButtonDiv = use(Button, "div");

  - const ButtonLinkDiv = as([Link, "div"])(Button);
  + const ButtonLinkDiv = use(Button, Link, "div");

  - const ButtonLinkDiv = Button.as([Link, "div"]);
  + const ButtonLinkDiv = use(Button, Link, "div");

  - <Button as="div" />
  + <Button use="div" />

  - <Button as={[Link, "div"]} />
  + <Button use={[Link, "div"]} />
  ```

  It has been released as a separate package. For more information, see [Reuse](https://github.com/diegohaz/reuse).
* `areas`, `columns` and `rows` props on `Grid` have been replaced by `templateAreas`, `templateColumns` and `templateRows`.

  ```diff
    <Grid
  -  areas="a b c"
  +  templateAreas="a b c"
  -  columns="1fr 60px auto"
  +  templateColumns="1fr 60px auto"
  -  rows="auto"
  +  templateRows="auto"
    />
  ```
=======
## [0.15.14](https://github.com/reakit/reakit/compare/website@0.15.13...website@0.15.14) (2018-12-17)

**Note:** Version bump only for package website
>>>>>>> 1dd5ad6b





## [0.15.13](https://github.com/reakit/reakit/compare/website@0.15.12...website@0.15.13) (2018-12-05)


### Bug Fixes

* **website:** Disable Redux devtools ([b214aa0](https://github.com/reakit/reakit/commit/b214aa0)), closes [#296](https://github.com/reakit/reakit/issues/296)





## [0.15.12](https://github.com/reakit/reakit/compare/website@0.15.11...website@0.15.12) (2018-11-07)

**Note:** Version bump only for package website





## [0.15.11](https://github.com/reakit/reakit/compare/website@0.15.10...website@0.15.11) (2018-10-24)

**Note:** Version bump only for package website





## [0.15.10](https://github.com/reakit/reakit/compare/website@0.15.9...website@0.15.10) (2018-10-23)

**Note:** Version bump only for package website





## [0.15.9](https://github.com/reakit/reakit/compare/website@0.15.8...website@0.15.9) (2018-10-16)

**Note:** Version bump only for package website





## [0.15.8](https://github.com/reakit/reakit/compare/website@0.15.7...website@0.15.8) (2018-10-09)

**Note:** Version bump only for package website





## [0.15.7](https://github.com/reakit/reakit/compare/website@0.15.6...website@0.15.7) (2018-10-09)

**Note:** Version bump only for package website





## [0.15.6](https://github.com/reakit/reakit/compare/website@0.15.5...website@0.15.6) (2018-10-05)


### Bug Fixes

* **website:** Fix keypress focus when user is on a textarea or input ([#265](https://github.com/reakit/reakit/issues/265)) ([3b13e4c](https://github.com/reakit/reakit/commit/3b13e4c)), closes [#263](https://github.com/reakit/reakit/issues/263)





<a name="0.15.5"></a>
## [0.15.5](https://github.com/reakit/reakit/compare/website@0.15.4...website@0.15.5) (2018-09-28)


### Bug Fixes

* **website:** Make DarkModeToggle a ToolbarFocusable ([8edccca](https://github.com/reakit/reakit/commit/8edccca))





<a name="0.15.4"></a>
## [0.15.4](https://github.com/reakit/reakit/compare/website@0.15.3...website@0.15.4) (2018-09-25)


### Bug Fixes

* **website:** Fix `DarkModeToggle` tracking ([00e8545](https://github.com/reakit/reakit/commit/00e8545))





<a name="0.15.3"></a>
## [0.15.3](https://github.com/reakit/reakit/compare/website@0.15.2...website@0.15.3) (2018-09-21)


### Features

* **website:** Add `Filter` component with keydown `/` focus ([#242](https://github.com/reakit/reakit/issues/242)) ([974126e](https://github.com/reakit/reakit/commit/974126e))





<a name="0.15.2"></a>
## [0.15.2](https://github.com/reakit/reakit/compare/website@0.15.1...website@0.15.2) (2018-09-18)


### Bug Fixes

* **website:** Internal guide links ([76f52b9](https://github.com/reakit/reakit/commit/76f52b9))





<a name="0.15.1"></a>
## [0.15.1](https://github.com/reakit/reakit/compare/website@0.15.0...website@0.15.1) (2018-09-13)

**Note:** Version bump only for package website





<a name="0.15.0"></a>
# [0.15.0](https://github.com/reakit/reakit/compare/website@0.14.6...website@0.15.0) (2018-09-13)


### Bug Fixes

* **website:** Container typings ([8c2efb6](https://github.com/reakit/reakit/commit/8c2efb6))
* **website:** Last SectionNavigation link alignment ([987a0be](https://github.com/reakit/reakit/commit/987a0be))
* **website:** Logo color ([40bf5af](https://github.com/reakit/reakit/commit/40bf5af))
* **website:** Logo color ([d074577](https://github.com/reakit/reakit/commit/d074577))


### Code Refactoring

* Rename Base to Box ([#225](https://github.com/reakit/reakit/issues/225)) ([3be19d0](https://github.com/reakit/reakit/commit/3be19d0)), closes [#186](https://github.com/reakit/reakit/issues/186)


### Features

* Add `reakit-theme-default` package ([#188](https://github.com/reakit/reakit/issues/188)) ([f9f16ad](https://github.com/reakit/reakit/commit/f9f16ad)), closes [#154](https://github.com/reakit/reakit/issues/154)
* Add typescript support to Hidden ([#220](https://github.com/reakit/reakit/issues/220)) ([143eeb1](https://github.com/reakit/reakit/commit/143eeb1))


### BREAKING CHANGES

* `Hidden.Container` doesn't support overwriting its `actions` anymore.
* `Base` has been renamed to `Box`.

  Before:
  ```jsx
  import { Base } from "reakit";
  <Base />
  ```

  After:
  ```jsx
  import { Box } from "reakit";
  <Box />
  ```
* `Arrow`, `Box`, `Shadow` and `Fit` were removed.

  If you need their styles, look at the [source code before this commit](https://github.com/reakit/reakit/tree/100a833940b65284958988b888c0172ea5468d35/packages/reakit/src) and copy them.
* Almost all styles have been removed from components.

  If you need some basic styles, you should install `reakit-theme-default`. But, since they were rewritten, they may be slightly different from the old styles.

  To learn more, see [Theming](https://reakit.io/guide/theming).





<a name="0.14.6"></a>
## [0.14.6](https://github.com/reakit/reakit/compare/website@0.14.5...website@0.14.6) (2018-09-09)


### Bug Fixes

* **website:** Remove warning about value on NewsletterForm ([b990b8c](https://github.com/reakit/reakit/commit/b990b8c))





<a name="0.14.5"></a>
## [0.14.5](https://github.com/reakit/reakit/compare/website@0.14.4...website@0.14.5) (2018-08-24)

**Note:** Version bump only for package website





<a name="0.14.4"></a>
## [0.14.4](https://github.com/reakit/reakit/compare/website@0.14.3...website@0.14.4) (2018-08-23)


### Bug Fixes

* TypeScript definition errors ([#201](https://github.com/reakit/reakit/issues/201)) ([f16de0f](https://github.com/reakit/reakit/commit/f16de0f)), closes [#198](https://github.com/reakit/reakit/issues/198)





<a name="0.14.3"></a>
## [0.14.3](https://github.com/reakit/reakit/compare/website@0.14.2...website@0.14.3) (2018-08-19)


### Features

* **website:** Add analytics trackings ([#195](https://github.com/reakit/reakit/issues/195)) ([cc697c6](https://github.com/reakit/reakit/commit/cc697c6))
* **website:** Add newsletter form ([#194](https://github.com/reakit/reakit/issues/194)) ([3e568ff](https://github.com/reakit/reakit/commit/3e568ff))
* Add `shift` and `flip` props to `Popover` ([#196](https://github.com/reakit/reakit/issues/196)) ([9ee52ed](https://github.com/reakit/reakit/commit/9ee52ed))





<a name="0.14.2"></a>
## [0.14.2](https://github.com/reakit/reakit/compare/website@0.14.1...website@0.14.2) (2018-08-16)

**Note:** Version bump only for package website





<a name="0.14.1"></a>
## 0.14.1 (2018-08-15)


### Features

* Add TypeScript typings to `as`, `Base` and `Arrow` ([#146](https://github.com/reakit/reakit/issues/146)) ([6d8830a](https://github.com/reakit/reakit/commit/6d8830a)), closes [#142](https://github.com/reakit/reakit/issues/142)<|MERGE_RESOLUTION|>--- conflicted
+++ resolved
@@ -3,7 +3,6 @@
 All notable changes to this project will be documented in this file.
 See [Conventional Commits](https://conventionalcommits.org) for commit guidelines.
 
-<<<<<<< HEAD
 # [0.16.0-beta.1](https://github.com/reakit/reakit/compare/website@0.15.13...website@0.16.0-beta.1) (2018-12-05)
 
 
@@ -113,11 +112,14 @@
   +  templateRows="auto"
     />
   ```
-=======
+
+
+
+
+
 ## [0.15.14](https://github.com/reakit/reakit/compare/website@0.15.13...website@0.15.14) (2018-12-17)
 
 **Note:** Version bump only for package website
->>>>>>> 1dd5ad6b
 
 
 
