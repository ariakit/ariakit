--- conflicted
+++ resolved
@@ -22,19 +22,11 @@
   color: ${foreground};
 
   .cm-scroller {
-<<<<<<< HEAD
-    scrollbar-color: rgba(0, 0, 0, 0.46) transparent;
-    &::-webkit-scrollbar-thumb {
-      background: rgba(0, 0, 0, 0.46);
-      &:hover {
-        background: rgba(0, 0, 0, 0.7);
-=======
     scrollbar-color: rgba(0, 0, 0, 0.6) transparent;
     &::-webkit-scrollbar-thumb {
       background-color: rgba(0, 0, 0, 0.3);
       &:hover {
         background-color: rgba(0, 0, 0, 0.6);
->>>>>>> 747a6a4b
       }
     }
   }
