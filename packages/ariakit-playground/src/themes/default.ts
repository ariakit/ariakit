--- conflicted
+++ resolved
@@ -53,19 +53,6 @@
     border-radius: inherit;
     padding: 16px 8px 16px 0;
     box-sizing: border-box;
-<<<<<<< HEAD
-
-    /* Firefox */
-    scrollbar-width: thin;
-    scrollbar-color: currentColor transparent;
-
-    /* Other */
-    &::-webkit-scrollbar {
-      width: 8px;
-      height: 8px;
-    }
-
-=======
     /* Firefox */
     scrollbar-width: thin;
     scrollbar-color: currentColor transparent;
@@ -74,23 +61,15 @@
       width: 10px;
       height: 10px;
     }
->>>>>>> 747a6a4b
     &::-webkit-scrollbar-corner,
     &::-webkit-scrollbar-track {
       background-color: transparent;
     }
-<<<<<<< HEAD
-
-    &::-webkit-scrollbar-thumb {
-      background-color: currentColor;
-      border-radius: 4px;
-=======
     &::-webkit-scrollbar-thumb {
       border: 2px solid transparent;
       background-clip: padding-box;
       background-color: currentColor;
       border-radius: 9999px;
->>>>>>> 747a6a4b
     }
   }
 
