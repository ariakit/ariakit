{
  "name": "reakit-test-utils",
<<<<<<< HEAD
  "version": "0.12.0-alpha.0",
=======
  "version": "0.12.0",
>>>>>>> b814cfdd
  "description": "Reakit test utils",
  "license": "MIT",
  "repository": "https://github.com/reakit/reakit/tree/master/packages/reakit-test-utils",
  "main": "lib/index.js",
  "module": "es/index.js",
  "types": "ts",
  "author": {
    "name": "Diego Haz",
    "email": "hazdiego@gmail.com",
    "url": "https://github.com/diegohaz"
  },
  "scripts": {
    "test": "jest",
    "coverage": "yarn test --coverage",
    "postcoverage": "open-cli coverage/lcov-report/index.html",
    "lint": "eslint . --ext js,ts,tsx",
    "clean": "node ../../scripts/build/clean.js",
    "build": "node ../../scripts/build/build.js",
    "docs": "node ../../scripts/build/docs.js",
    "preversion": "yarn lint && yarn test && yarn docs && yarn build",
    "postpublish": "yarn clean"
  },
  "keywords": [
    "reakit",
    "react",
    "system"
  ],
  "dependencies": {
    "jest-axe": "3.4.0",
    "reakit-utils": "^0.13.0-alpha.0",
    "reakit-warning": "^0.4.0-alpha.0"
  },
  "peerDependencies": {
    "@testing-library/dom": "^7.0.0",
    "@testing-library/react": "^10.0.0",
    "@testing-library/react-hooks": "^3.0.0",
    "react": "^16.8.0",
    "react-dom": "^16.8.0"
  }
}<|MERGE_RESOLUTION|>--- conflicted
+++ resolved
@@ -1,10 +1,6 @@
 {
   "name": "reakit-test-utils",
-<<<<<<< HEAD
   "version": "0.12.0-alpha.0",
-=======
-  "version": "0.12.0",
->>>>>>> b814cfdd
   "description": "Reakit test utils",
   "license": "MIT",
   "repository": "https://github.com/reakit/reakit/tree/master/packages/reakit-test-utils",
