--- conflicted
+++ resolved
@@ -66,24 +66,12 @@
 
     if (defaultAllowed && !input.readOnly) {
       if (inputType === "insertText") {
-<<<<<<< HEAD
-        fireEvent.keyPress(input, {
-=======
         defaultAllowed = fireEvent.keyPress(input, {
->>>>>>> d982a610
           key,
           charCode: key.charCodeAt(0),
           ...options,
         });
       }
-<<<<<<< HEAD
-      fireEvent.input(input, {
-        data: char,
-        target: { value },
-        inputType,
-        ...options,
-      });
-=======
       if (defaultAllowed) {
         fireEvent.input(input, {
           data: char,
@@ -92,7 +80,6 @@
           ...options,
         });
       }
->>>>>>> d982a610
     }
 
     fireEvent.keyUp(input, { key, ...options });
