import * as React from "react";
import { render } from "../render";
import { type } from "../type";
import { useAllEvents } from "./useAllEvents";

test("type", () => {
  const values = [] as string[];
  const stack = [] as string[];
  const Test = () => {
    const ref = React.useRef<HTMLInputElement>(null);
    useAllEvents(ref, stack);
    return (
      <input
        ref={ref}
        aria-label="input"
        onChange={(event) => values.push(event.target.value)}
      />
    );
  };
  const { getByLabelText } = render(<Test />);
  const input = getByLabelText("input");

  type("ab cd\b\bef", input);

  expect(values).toMatchInlineSnapshot(`
    Array [
      "a",
      "ab",
      "ab ",
      "ab c",
      "ab cd",
      "ab c",
      "ab ",
      "ab e",
      "ab ef",
    ]
  `);

  expect(stack).toMatchInlineSnapshot(`
    Array [
      "focus input",
      "focusin input",
      "keydown input",
      "keypress input",
      "input input",
      "keyup input",
      "keydown input",
      "keypress input",
      "input input",
      "keyup input",
      "keydown input",
      "keypress input",
      "input input",
      "keyup input",
      "keydown input",
      "keypress input",
      "input input",
      "keyup input",
      "keydown input",
      "keypress input",
      "input input",
      "keyup input",
      "keydown input",
      "input input",
      "keyup input",
      "keydown input",
      "input input",
      "keyup input",
      "keydown input",
      "keypress input",
      "input input",
      "keyup input",
      "keydown input",
      "keypress input",
      "input input",
      "keyup input",
    ]
  `);
});

test("type readOnly", () => {
  const values = [] as string[];
  const stack = [] as string[];
  const Test = () => {
    const ref = React.useRef<HTMLInputElement>(null);
    useAllEvents(ref, stack);
    return (
      <input
        ref={ref}
        aria-label="input"
        onChange={(event) => values.push(event.target.value)}
        readOnly
      />
    );
  };
  const { getByLabelText } = render(<Test />);
  const input = getByLabelText("input");

  type("ab cd\b\bef", input);

  expect(values).toEqual([]);

  expect(stack).toMatchInlineSnapshot(`
    Array [
      "focus input",
      "focusin input",
      "keydown input",
      "keyup input",
      "keydown input",
      "keyup input",
      "keydown input",
      "keyup input",
      "keydown input",
      "keyup input",
      "keydown input",
      "keyup input",
      "keydown input",
      "keyup input",
      "keydown input",
      "keyup input",
      "keydown input",
      "keyup input",
      "keydown input",
      "keyup input",
    ]
  `);
});

test("type preventDefault on key down", () => {
  const values = [] as string[];
  const stack = [] as string[];
  const Test = () => {
    const ref = React.useRef<HTMLInputElement>(null);
    useAllEvents(ref, stack);
    return (
      <input
        ref={ref}
        aria-label="input"
        onChange={(event) => values.push(event.target.value)}
        onKeyDown={(event) => {
          if (event.key !== "e") {
            event.preventDefault();
          }
        }}
      />
    );
  };
  const { getByLabelText } = render(<Test />);
  const input = getByLabelText("input");

  type("ab\be", input);

  expect(values).toEqual(["e"]);

  expect(stack).toMatchInlineSnapshot(`
    Array [
      "focus input",
      "focusin input",
      "keydown input",
      "keyup input",
      "keydown input",
      "keyup input",
      "keydown input",
      "keyup input",
      "keydown input",
      "keypress input",
<<<<<<< HEAD
=======
      "input input",
      "keyup input",
    ]
  `);
});

test("type preventDefault on key press", () => {
  const values = [] as string[];
  const stack = [] as string[];
  const Test = () => {
    const ref = React.useRef<HTMLInputElement>(null);
    useAllEvents(ref, stack);
    return (
      <input
        ref={ref}
        aria-label="input"
        onChange={(event) => values.push(event.target.value)}
        onKeyPress={(event) => {
          if (event.key !== "e") {
            event.preventDefault();
          }
        }}
      />
    );
  };
  const { getByLabelText } = render(<Test />);
  const input = getByLabelText("input");

  type("ab\be", input);

  expect(values).toEqual(["e"]);

  expect(stack).toMatchInlineSnapshot(`
    Array [
      "focus input",
      "focusin input",
      "keydown input",
      "keypress input",
      "keyup input",
      "keydown input",
      "keypress input",
      "keyup input",
      "keydown input",
      "input input",
      "keyup input",
      "keydown input",
      "keypress input",
>>>>>>> d982a610
      "input input",
      "keyup input",
    ]
  `);
});

test("type on non-focusable element", () => {
  const stack = [] as string[];
  const Test = () => {
    const ref = React.useRef<HTMLDivElement>(null);
    useAllEvents(ref, stack);
    return <div ref={ref} aria-label="input" />;
  };
  const { getByLabelText } = render(<Test />);
  const input = getByLabelText("input");

  type("a", input);

  expect(stack).toEqual([]);
});

test("type on focusable non-typeable element", () => {
  const stack = [] as string[];
  const Test = () => {
    const ref = React.useRef<HTMLButtonElement>(null);
    useAllEvents(ref, stack);
    return <button ref={ref} aria-label="input" />;
  };
  const { getByLabelText } = render(<Test />);
  const input = getByLabelText("input");

  type("a", input);

  expect(console).toHaveWarned();
  expect(stack).toEqual([]);
});

test("selection", () => {
  const stack = [] as string[];
  const Test = () => {
    const ref = React.useRef<HTMLInputElement>(null);
    useAllEvents(ref, stack);
    return <input ref={ref} aria-label="input" />;
  };
  const { getByLabelText } = render(<Test />);
  const input = getByLabelText("input") as HTMLInputElement;

  type("abcde", input);

  input.setSelectionRange(1, 3);

  type("\bf");

  expect(input).toHaveValue("afde");
  expect(stack).toMatchInlineSnapshot(`
    Array [
      "focus input",
      "focusin input",
      "keydown input",
      "keypress input",
      "input input",
      "keyup input",
      "keydown input",
      "keypress input",
      "input input",
      "keyup input",
      "keydown input",
      "keypress input",
      "input input",
      "keyup input",
      "keydown input",
      "keypress input",
      "input input",
      "keyup input",
      "keydown input",
      "keypress input",
      "input input",
      "keyup input",
      "select input",
      "keydown input",
      "input input",
      "keyup input",
      "keydown input",
      "keypress input",
      "input input",
      "keyup input",
    ]
  `);
});<|MERGE_RESOLUTION|>--- conflicted
+++ resolved
@@ -164,8 +164,6 @@
       "keyup input",
       "keydown input",
       "keypress input",
-<<<<<<< HEAD
-=======
       "input input",
       "keyup input",
     ]
@@ -213,7 +211,6 @@
       "keyup input",
       "keydown input",
       "keypress input",
->>>>>>> d982a610
       "input input",
       "keyup input",
     ]
