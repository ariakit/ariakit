--- conflicted
+++ resolved
@@ -193,11 +193,7 @@
   expect(stack).toEqual([]);
 });
 
-<<<<<<< HEAD
-test("clear selection", () => {
-=======
 test("selection", () => {
->>>>>>> 5fa51a78
   const stack = [] as string[];
   const Test = () => {
     const ref = React.useRef<HTMLInputElement>(null);
