{
  "name": "reakit-theme-default",
  "version": "0.2.0-beta.1",
  "description": "Reakit default theme",
  "license": "MIT",
  "repository": "https://github.com/reakit/reakit/tree/master/packages/reakit-theme-default",
  "main": "lib/index.js",
  "module": "es/index.js",
  "unpkg": "dist/reakit-theme-default.min.js",
  "types": "ts",
  "author": {
    "name": "Diego Haz",
    "email": "hazdiego@gmail.com",
    "url": "https://github.com/diegohaz"
  },
  "files": [
    "dist",
    "lib",
    "es",
    "ts",
    "src"
  ],
  "scripts": {
    "test": "jest",
    "coverage": "npm test -- --coverage",
    "postcoverage": "opn coverage/lcov-report/index.html",
    "type-check": "tsc --noEmit",
    "lint": "eslint src --ext js,ts,tsx",
    "build:clean": "rimraf dist es lib ts",
    "build:ts": "tsc --emitDeclarationOnly",
    "prebuild": "npm run build:clean && npm run build:ts",
    "build": "rollup -c",
    "preversion": "npm run lint && npm test && npm run build",
    "postpublish": "npm run build:clean"
  },
  "keywords": [
    "reakit",
    "react",
    "theme",
    "default",
    "ui",
    "toolkit"
  ],
  "dependencies": {
    "styled-tools": "^1.6.0"
  },
  "devDependencies": {
    "eslint": "^5.10.0",
    "jest-cli": "^23.6.0",
    "opn-cli": "^4.0.0",
<<<<<<< HEAD
    "reakit": "^0.16.0-beta.1",
=======
    "reakit": "^0.15.13",
>>>>>>> 1dd5ad6b
    "rimraf": "^2.6.1",
    "rollup": "^0.68.0",
    "typescript": "3.2.2"
  },
  "peerDependencies": {
    "reakit": "^0.15.0"
  }
}<|MERGE_RESOLUTION|>--- conflicted
+++ resolved
@@ -48,11 +48,7 @@
     "eslint": "^5.10.0",
     "jest-cli": "^23.6.0",
     "opn-cli": "^4.0.0",
-<<<<<<< HEAD
     "reakit": "^0.16.0-beta.1",
-=======
-    "reakit": "^0.15.13",
->>>>>>> 1dd5ad6b
     "rimraf": "^2.6.1",
     "rollup": "^0.68.0",
     "typescript": "3.2.2"
