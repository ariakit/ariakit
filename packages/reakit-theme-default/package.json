--- conflicted
+++ resolved
@@ -47,19 +47,11 @@
   "devDependencies": {
     "eslint": "^5.9.0",
     "jest-cli": "^23.6.0",
-<<<<<<< HEAD
-    "opn-cli": "^3.1.0",
+    "opn-cli": "^4.0.0",
     "reakit": "^0.16.0-beta.0",
-    "rimraf": "^2.6.1",
-    "rollup": "^0.66.6",
-    "typescript": "3.1.3"
-=======
-    "opn-cli": "^4.0.0",
-    "reakit": "^0.15.12",
     "rimraf": "^2.6.1",
     "rollup": "^0.67.4",
     "typescript": "3.0.3"
->>>>>>> 9b1fb535
   },
   "peerDependencies": {
     "reakit": "^0.15.0"
