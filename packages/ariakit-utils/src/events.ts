import {
  FocusEvent as ReactFocusEvent,
  MouseEvent as ReactMouseEvent,
  SyntheticEvent,
} from "react";
import { contains } from "./dom";
import { isApple } from "./platform";

/**
 * Returns `true` if `event` has been fired within a React Portal element.
 */
export function isPortalEvent(event: SyntheticEvent): boolean {
  return !contains(event.currentTarget, event.target as Element);
}

/**
 * Returns `true` if `event.target` and `event.currentTarget` are the same.
 */
export function isSelfTarget(event: SyntheticEvent | Event): boolean {
  return event.target === event.currentTarget;
}

/**
 * Checks whether the user event is triggering a page navigation in a new tab.
 */
export function isOpeningInNewTab(event: MouseEvent | ReactMouseEvent) {
  const element = event.currentTarget as
    | HTMLAnchorElement
    | HTMLButtonElement
    | HTMLInputElement
    | null;
  if (!element) return false;
  const isAppleDevice = isApple();
  if (isAppleDevice && !event.metaKey) return false;
  if (!isAppleDevice && !event.ctrlKey) return false;
  const tagName = element.tagName.toLowerCase();
  if (tagName === "a") return true;
  if (tagName === "button" && element.type === "submit") return true;
  if (tagName === "input" && element.type === "submit") return true;
<<<<<<< HEAD
=======
  return false;
}

/**
 * Checks whether the user event is triggering a download.
 */
export function isDownloading(event: MouseEvent | ReactMouseEvent) {
  const element = event.currentTarget as
    | HTMLAnchorElement
    | HTMLButtonElement
    | HTMLInputElement
    | null;
  if (!element) return false;
  const tagName = element.tagName.toLowerCase();
  if (!event.altKey) return false;
  if (tagName === "a") return true;
  if (tagName === "button" && element.type === "submit") return true;
  if (tagName === "input" && element.type === "submit") return true;
>>>>>>> d6cb57dd
  return false;
}

/**
 * Creates and dispatches an event.
 * @example
 * fireEvent(document.getElementById("id"), "blur", {
 *   bubbles: true,
 *   cancelable: true,
 * });
 */
export function fireEvent(
  element: Element,
  type: string,
  eventInit?: EventInit
) {
  const event = new Event(type, eventInit);
  return element.dispatchEvent(event);
}

/**
 * Creates and dispatches a blur event.
 * @example
 * fireBlurEvent(document.getElementById("id"));
 */
export function fireBlurEvent(element: Element, eventInit?: FocusEventInit) {
  const event = new FocusEvent("blur", eventInit);
  const defaultAllowed = element.dispatchEvent(event);
  const bubbleInit = { ...eventInit, bubbles: true };
  element.dispatchEvent(new FocusEvent("focusout", bubbleInit));
  return defaultAllowed;
}

/**
 * Creates and dispatches a focus event.
 * @example
 * fireFocusEvent(document.getElementById("id"));
 */
export function fireFocusEvent(element: Element, eventInit?: FocusEventInit) {
  const event = new FocusEvent("focus", eventInit);
  const defaultAllowed = element.dispatchEvent(event);
  const bubbleInit = { ...eventInit, bubbles: true };
  element.dispatchEvent(new FocusEvent("focusin", bubbleInit));
  return defaultAllowed;
}

/**
 * Creates and dispatches a keyboard event.
 * @example
 * fireKeyboardEvent(document.getElementById("id"), "keydown", {
 *   key: "ArrowDown",
 *   shiftKey: true,
 * });
 */
export function fireKeyboardEvent(
  element: Element,
  type: string,
  eventInit?: KeyboardEventInit
) {
  const event = new KeyboardEvent(type, eventInit);
  return element.dispatchEvent(event);
}

/**
 * Creates and dispatches a click event.
 * @example
 * fireClickEvent(document.getElementById("id"));
 */
export function fireClickEvent(element: Element, eventInit?: PointerEventInit) {
  const event = new MouseEvent("click", eventInit);
  return element.dispatchEvent(event);
}

/**
 * Checks whether the focus/blur event is happening from/to outside of the
 * container element.
 * @example
 * const element = document.getElementById("id");
 * element.addEventListener("blur", (event) => {
 *   if (isFocusEventOutside(event)) {
 *     // ...
 *   }
 * });
 */
export function isFocusEventOutside(
  event: ReactFocusEvent | FocusEvent,
  container?: Element | null
) {
  const containerElement = container || (event.currentTarget as Element);
  const relatedTarget = event.relatedTarget as HTMLElement | null;
  return !relatedTarget || !contains(containerElement, relatedTarget);
}

/**
 * Runs a callback on the next animation frame, but before a certain event.
 */
export function queueBeforeEvent(
  element: Element,
  type: string,
  callback: () => void
) {
  const raf = requestAnimationFrame(() => {
    element.removeEventListener(type, callImmediately, true);
    callback();
  });
  const callImmediately = () => {
    cancelAnimationFrame(raf);
    callback();
  };
  // By listening to the event in the capture phase, we make sure the callback
  // is fired before the respective React events.
  element.addEventListener(type, callImmediately, {
    once: true,
    capture: true,
  });
  return raf;
}

/**
 * Adds a global event listener, including on child frames.
 */
export function addGlobalEventListener<K extends keyof DocumentEventMap>(
  type: K,
  listener: (event: DocumentEventMap[K]) => any,
  options?: boolean | AddEventListenerOptions,
  scope?: Window
): () => void;
export function addGlobalEventListener(
  type: string,
  listener: EventListenerOrEventListenerObject,
  options?: boolean | AddEventListenerOptions,
  scope?: Window
): () => void;
export function addGlobalEventListener(
  type: string,
  listener: EventListenerOrEventListenerObject,
  options?: boolean | AddEventListenerOptions,
  scope: Window = window
) {
  // Prevent errors from "sandbox" frames.
  try {
    scope.document.addEventListener(type, listener, options);
  } catch (e) {}

  const listeners: Array<() => void> = [];
  for (let i = 0; i < scope.frames?.length; i += 1) {
    const frameWindow = scope.frames[i];
    if (frameWindow) {
      listeners.push(
        addGlobalEventListener(type, listener, options, frameWindow)
      );
    }
  }
  const removeEventListener = () => {
    try {
      scope.document.removeEventListener(type, listener, options);
    } catch (e) {}
    listeners.forEach((listener) => listener());
  };
  return removeEventListener;
}<|MERGE_RESOLUTION|>--- conflicted
+++ resolved
@@ -37,8 +37,6 @@
   if (tagName === "a") return true;
   if (tagName === "button" && element.type === "submit") return true;
   if (tagName === "input" && element.type === "submit") return true;
-<<<<<<< HEAD
-=======
   return false;
 }
 
@@ -57,7 +55,6 @@
   if (tagName === "a") return true;
   if (tagName === "button" && element.type === "submit") return true;
   if (tagName === "input" && element.type === "submit") return true;
->>>>>>> d6cb57dd
   return false;
 }
 
