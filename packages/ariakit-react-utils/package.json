--- conflicted
+++ resolved
@@ -34,12 +34,8 @@
     "utils"
   ],
   "dependencies": {
-<<<<<<< HEAD
-    "ariakit-utils": "0.17.0-next.26",
+    "ariakit-utils": "0.17.0-next.27",
     "use-sync-external-store": "1.2.0"
-=======
-    "ariakit-utils": "0.17.0-next.27"
->>>>>>> 475b84b5
   },
   "peerDependencies": {
     "react": "^17.0.0 || ^18.0.0"
