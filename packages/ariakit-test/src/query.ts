import { queries as baseQueries } from "@testing-library/dom";
import type {
  ByRoleMatcher,
  ByRoleOptions,
  getQueriesForElement,
} from "@testing-library/dom";

const roles = [
  "alert",
  "alertdialog",
  "application",
  "article",
  "banner",
  "blockquote",
  "button",
  "caption",
  "cell",
  "checkbox",
  "code",
  "columnheader",
  "combobox",
  "complementary",
  "contentinfo",
  "definition",
  "deletion",
  "dialog",
  "directory",
  "document",
  "emphasis",
  "feed",
  "figure",
  "form",
  "generic",
  "grid",
  "gridcell",
  "group",
  "heading",
  "img",
  "insertion",
  "link",
  "list",
  "listbox",
  "listitem",
  "log",
  "main",
  "marquee",
  "math",
  "menu",
  "menubar",
  "menuitem",
  "menuitemcheckbox",
  "menuitemradio",
  "meter",
  "navigation",
  "none",
  "note",
  "option",
  "paragraph",
  "presentation",
  "progressbar",
  "radio",
  "radiogroup",
  "region",
  "row",
  "rowgroup",
  "rowheader",
  "scrollbar",
  "search",
  "searchbox",
  "separator",
  "slider",
  "spinbutton",
  "status",
  "strong",
  "subscript",
  "superscript",
  "switch",
  "tab",
  "table",
  "tablist",
  "tabpanel",
  "term",
  "textbox",
  "time",
  "timer",
  "toolbar",
  "tooltip",
  "tree",
  "treegrid",
  "treeitem",
] as const;

type AriaRole = (typeof roles)[number];
type RoleQueries = Record<AriaRole, ReturnType<typeof createRoleQuery>>;
type ElementQueries = ReturnType<
  typeof getQueriesForElement<typeof baseQueries>
>;

const queries = Object.entries(baseQueries).reduce((queries, [key, query]) => {
  // @ts-expect-error
  queries[key] = (...args) => query(document.body, ...args);
  return queries;
}, {} as ElementQueries);

function matchName(name: string | RegExp, accessibleName: string | null) {
  if (accessibleName == null) return false;
  if (typeof name === "string") {
    return accessibleName === name;
  }
  return name.test(accessibleName);
}

<<<<<<< HEAD
function getNameOption(name?: string | RegExp) {
  return (accessibleName: string, element: Element | HTMLInputElement) => {
    if (element.closest("[inert]")) return false;
=======
function getNameOption(name?: string | RegExp, includesHidden?: boolean) {
  return (accessibleName: string, element: Element | HTMLInputElement) => {
    if (!includesHidden && element.closest("[inert]")) return false;
>>>>>>> e36e20f3
    if (!name) return true;
    if (matchName(name, accessibleName)) return true;
    if (element.getAttribute("aria-label")) return false;
    const labeledBy = element.getAttribute("aria-labelledby");
    if (!labeledBy) {
      const content =
        "placeholder" in element && element.placeholder != null
          ? element.placeholder
          : element.textContent;
      return matchName(name, content);
    }
    const label = document.getElementById(labeledBy);
    if (!label?.textContent) return false;
    return matchName(name, label.textContent);
  };
}

function createRoleQuery(role: AriaRole) {
  type GenericQuery = (role: ByRoleMatcher, options?: ByRoleOptions) => any;

  const createQuery = <T extends GenericQuery>(query: T) => {
    return (name?: string | RegExp, options?: ByRoleOptions): ReturnType<T> => {
<<<<<<< HEAD
      return query(role, { name: getNameOption(name), ...options });
=======
      return query(role, {
        name: getNameOption(name, options?.hidden),
        ...options,
      });
>>>>>>> e36e20f3
    };
  };

  const createIncludesHidden =
    <T extends ReturnType<typeof createQuery>>(query: T) =>
    (name?: string | RegExp, options?: ByRoleOptions): ReturnType<T> =>
      query(name, { hidden: true, ...options });

  const query = createQuery(queries.queryByRole);
  const allQuery = createQuery(queries.queryAllByRole);
  const waitQuery = createQuery(queries.findByRole);
  const waitAllQuery = createQuery(queries.findAllByRole);
  const ensureQuery = createQuery(queries.getByRole);
  const ensureAllQuery = createQuery(queries.getAllByRole);

  const all = Object.assign(allQuery, {
    includesHidden: createIncludesHidden(allQuery),
    wait: Object.assign(waitAllQuery, {
      includesHidden: createIncludesHidden(waitAllQuery),
    }),
    ensure: Object.assign(ensureAllQuery, {
      includesHidden: createIncludesHidden(ensureAllQuery),
    }),
  });

  const wait = Object.assign(waitQuery, {
    includesHidden: createIncludesHidden(waitQuery),
    all: Object.assign(waitAllQuery, {
      includesHidden: createIncludesHidden(waitAllQuery),
    }),
  });

  const ensure = Object.assign(ensureQuery, {
    includesHidden: createIncludesHidden(ensureQuery),
    all: Object.assign(ensureAllQuery, {
      includesHidden: createIncludesHidden(ensureAllQuery),
    }),
  });

  return Object.assign(query, {
    includesHidden: createIncludesHidden(query),
    all,
    wait,
    ensure,
  });
}

function createTextQuery() {
  const all = Object.assign(queries.queryAllByText, {
    wait: queries.findAllByText,
    ensure: queries.getAllByText,
  });

  const wait = Object.assign(queries.findByText, {
    all: queries.findAllByText,
  });

  const ensure = Object.assign(queries.getByText, {
    all: queries.getAllByText,
  });

  return Object.assign(queries.queryByText, { all, wait, ensure });
}

function createLabeledQuery() {
  const all = Object.assign(queries.queryAllByLabelText, {
    wait: queries.findAllByLabelText,
    ensure: queries.getAllByLabelText,
  });

  const wait = Object.assign(queries.findByLabelText, {
    all: queries.findAllByLabelText,
  });

  const ensure = Object.assign(queries.getByLabelText, {
    all: queries.getAllByLabelText,
  });

  return Object.assign(queries.queryByLabelText, { all, wait, ensure });
}

const roleQueries = roles.reduce((acc, role) => {
  acc[role] = createRoleQuery(role);
  return acc;
}, {} as RoleQueries);

export const query = {
  ...roleQueries,
  text: createTextQuery(),
  labeled: createLabeledQuery(),
};

export const q = query;<|MERGE_RESOLUTION|>--- conflicted
+++ resolved
@@ -110,15 +110,9 @@
   return name.test(accessibleName);
 }
 
-<<<<<<< HEAD
-function getNameOption(name?: string | RegExp) {
-  return (accessibleName: string, element: Element | HTMLInputElement) => {
-    if (element.closest("[inert]")) return false;
-=======
 function getNameOption(name?: string | RegExp, includesHidden?: boolean) {
   return (accessibleName: string, element: Element | HTMLInputElement) => {
     if (!includesHidden && element.closest("[inert]")) return false;
->>>>>>> e36e20f3
     if (!name) return true;
     if (matchName(name, accessibleName)) return true;
     if (element.getAttribute("aria-label")) return false;
@@ -141,14 +135,10 @@
 
   const createQuery = <T extends GenericQuery>(query: T) => {
     return (name?: string | RegExp, options?: ByRoleOptions): ReturnType<T> => {
-<<<<<<< HEAD
-      return query(role, { name: getNameOption(name), ...options });
-=======
       return query(role, {
         name: getNameOption(name, options?.hidden),
         ...options,
       });
->>>>>>> e36e20f3
     };
   };
 
