import "./mock-get-client-rects";

import { getActiveElement, isTextField } from "ariakit-utils/dom";
import { isFocusable } from "ariakit-utils/focus";
import { DirtiableElement, TextField, queuedMicrotasks } from "./__utils";
import { fireEvent } from "./fire-event";
import { focus } from "./focus";
import { sleep } from "./sleep";

function getKeyFromChar(key: string) {
  if (key === "\x7f") return "Delete";
  if (key === "\b") return "Backspace";
  if (key === "\n") return "Enter";
  if (key === "\t") return "Tab";
  return key;
}

<<<<<<< HEAD
=======
// Email inputs are not considered text fields. They don't work well with the
// input events dispatched by the type method. So we temporarily make them text
// inputs.
>>>>>>> d6cb57dd
function workAroundEmailInput(element: Element) {
  const input = element as HTMLInputElement;
  if (input.tagName !== "INPUT" || input.type !== "email") return () => {};
  input.type = "text";
  return () => {
    input.type = "email";
  };
}

export async function type(
  text: string,
  element?: (DirtiableElement & HTMLElement) | null,
  options: InputEventInit | KeyboardEventInit = {}
) {
  if (element == null) {
    element = document.activeElement as HTMLInputElement;
  }

  if (!element || !isFocusable(element)) return;

  focus(element);

  // Set element dirty so blur() can dispatch a change event
  element.dirty = true;

  const restoreEmailInput = workAroundEmailInput(element);

  for (const char of text) {
    const key = getKeyFromChar(char);
    let value = "";
    let inputType = "insertText";
    let defaultAllowed = fireEvent.keyDown(element, { key, ...options });

    await queuedMicrotasks();

    // After key down, focus may change and be on a text field, so we get the
    // active element again.
    element = (getActiveElement(element) || element) as HTMLElement;

    if (isTextField(element)) {
      const input = element as TextField;
      const [start, end] = [input.selectionStart ?? 0, input.selectionEnd ?? 0];
      const collapsed = start === end;
      let nextCaretPosition = start;

      if (char === "\x7f") {
        // Delete key
        const firstPart = input.value.slice(0, start);
        const secondPart = input.value.slice(collapsed ? end + 1 : end);
        value = `${firstPart}${secondPart}`;
        inputType = "deleteContentForward";
      } else if (char === "\b") {
        // Backspace. If there's no selection (that is, the caret start position
        // is the same as the end position), then we decrement the position so
        // it deletes the previous character.
        nextCaretPosition = collapsed ? Math.max(start - 1, 0) : start;
        const firstPart = input.value.slice(0, nextCaretPosition);
        const lastPart = input.value.slice(end, input.value.length);
        value = `${firstPart}${lastPart}`;
        inputType = "deleteContentBackward";
      } else {
        // Any other character. Just get the caret position and add the
        // character there.
        const firstPart = input.value.slice(0, start);
        const lastPart = input.value.slice(end, input.value.length);
        nextCaretPosition = start + 1;
        value = `${firstPart}${char}${lastPart}`;
      }

      if (defaultAllowed && !input.readOnly) {
        if (inputType === "insertText") {
          defaultAllowed = fireEvent.keyPress(input, {
            key,
            charCode: key.charCodeAt(0),
            ...options,
          });
        }
        if (defaultAllowed) {
          fireEvent.input(input, {
            data: char,
            target: {
              value,
              selectionStart: nextCaretPosition,
              selectionEnd: nextCaretPosition,
            },
            inputType,
            ...options,
          });
          // Need to re-assign the selection state for React 17 and/or React
          // Testing Library 12 (not sure which).
          if (input.selectionStart !== nextCaretPosition) {
            input.setSelectionRange(nextCaretPosition, nextCaretPosition);
          }
        }
      }
    }

    await sleep();

    fireEvent.keyUp(element, { key, ...options });

    await sleep();
  }

  restoreEmailInput();
}<|MERGE_RESOLUTION|>--- conflicted
+++ resolved
@@ -15,12 +15,9 @@
   return key;
 }
 
-<<<<<<< HEAD
-=======
 // Email inputs are not considered text fields. They don't work well with the
 // input events dispatched by the type method. So we temporarily make them text
 // inputs.
->>>>>>> d6cb57dd
 function workAroundEmailInput(element: Element) {
   const input = element as HTMLInputElement;
   if (input.tagName !== "INPUT" || input.type !== "email") return () => {};
