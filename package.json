--- conflicted
+++ resolved
@@ -45,13 +45,8 @@
     "@babel/preset-react": "^7.0.0",
     "@babel/preset-typescript": "^7.1.0",
     "@types/jest": "^23.3.10",
-<<<<<<< HEAD
-    "@types/prop-types": "^15.5.6",
-    "@types/react": "^16.4.18",
-=======
-    "@types/prop-types": "^15.5.8",
-    "@types/react": "^16.7.17",
->>>>>>> 1dd5ad6b
+    "@types/prop-types": "15.5.6",
+    "@types/react": "16.4.18",
     "@types/react-dom": "^16.0.11",
     "babel-core": "^7.0.0-0",
     "babel-eslint": "^10.0.1",
@@ -85,12 +80,7 @@
     "rollup-plugin-node-resolve": "^4.0.0",
     "rollup-plugin-replace": "^2.1.0",
     "rollup-plugin-uglify": "^6.0.0",
-<<<<<<< HEAD
     "typescript": "3.1.3",
-    "typescript-eslint-parser": "^20.0.0"
-=======
-    "typescript": "3.2.2",
     "typescript-eslint-parser": "^21.0.2"
->>>>>>> 1dd5ad6b
   }
 }