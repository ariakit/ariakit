--- conflicted
+++ resolved
@@ -104,14 +104,8 @@
     "rollup-plugin-ignore": "1.0.5",
     "rollup-plugin-node-resolve": "5.2.0",
     "rollup-plugin-replace": "2.2.0",
-<<<<<<< HEAD
-    "rollup-plugin-terser": "5.0.0",
-    "ts-morph": "2.3.0",
-    "typescript": "3.7.2"
-=======
     "rollup-plugin-terser": "5.1.2",
     "ts-morph": "4.2.0",
-    "typescript": "3.6.4"
->>>>>>> 2c86fbe3
+    "typescript": "3.7.2"
   }
 }