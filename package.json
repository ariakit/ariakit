{
  "private": true,
  "workspaces": {
    "packages": [
      "packages/*"
    ],
    "nohoist": [
      "**/url-loader"
    ]
  },
  "scripts": {
    "test": "jest",
    "coverage": "npm test -- --coverage",
    "postcoverage": "opn coverage/lcov-report/index.html",
    "type-check": "tsc --noEmit",
    "lint": "eslint . --ext js,ts,tsx",
    "dev": "lerna exec --scope reakit -- npm run dev",
    "build": "lerna exec --scope reakit* --concurrency 1 -- npm run build",
    "build:clean": "lerna exec --scope reakit* -- npm run build:clean",
    "website": "lerna exec --scope website -- npm run start",
    "website:build": "lerna exec --scope website -- npm run build",
    "release": "lerna publish",
    "release:beta": "npm run release -- --npm-tag=beta --preid=beta"
  },
  "husky": {
    "hooks": {
      "pre-commit": "lint-staged"
    }
  },
  "lint-staged": {
    "*.{js,ts,tsx}": [
      "eslint --ext js,ts,tsx --fix",
      "git add"
    ],
    "{README,CHANGELOG}.md": [
      "scripts/copy-statics.sh"
    ]
  },
  "devDependencies": {
    "@babel/cli": "^7.1.0",
    "@babel/core": "^7.1.0",
    "@babel/plugin-proposal-class-properties": "^7.1.0",
    "@babel/plugin-proposal-object-rest-spread": "^7.0.0",
    "@babel/preset-env": "^7.1.0",
    "@babel/preset-react": "^7.0.0",
    "@babel/preset-typescript": "^7.1.0",
    "@types/enzyme": "^3.1.14",
    "@types/jest": "^23.3.2",
    "@types/prop-types": "^15.5.5",
    "@types/react": "^16.4.14",
    "@types/react-dom": "^16.0.7",
    "babel-core": "^7.0.0-0",
    "babel-eslint": "^9.0.0",
    "babel-jest": "^23.6.0",
    "babel-plugin-styled-components": "^1.7.1",
    "babel-plugin-transform-es2015-modules-commonjs": "^6.26.0",
    "enzyme": "^3.5.0",
    "enzyme-adapter-react-16": "^1.3.0",
    "enzyme-to-json": "^3.3.1",
    "eslint": "^5.6.0",
    "eslint-config-airbnb": "^17.1.0",
    "eslint-config-prettier": "^3.0.1",
    "eslint-import-resolver-typescript": "^1.0.2",
    "eslint-plugin-import": "^2.14.0",
    "eslint-plugin-jsx-a11y": "^6.1.1",
    "eslint-plugin-prettier": "^2.6.2",
    "eslint-plugin-react": "^7.11.1",
    "eslint-plugin-typescript": "^0.12.0",
    "husky": "^1.0.0-rc.13",
    "jest-cli": "^23.6.0",
    "jest-dom": "^1.12.0",
    "jest-serializer-html": "^5.0.0",
<<<<<<< HEAD
    "jest-styled-components": "^6.2.0",
    "lerna": "^3.3.2",
=======
    "lerna": "^3.4.0",
>>>>>>> 1ec72bec
    "lint-staged": "^7.2.2",
    "lodash": "^4.17.11",
    "prettier": "1.14.2",
    "raf": "^3.4.0",
<<<<<<< HEAD
    "react": "^16.4.2",
    "react-dom": "^16.4.2",
    "react-test-renderer": "^16.4.2",
    "react-testing-library": "^5.0.1",
    "rollup": "^0.65.0",
=======
    "react": "^16.5.1",
    "react-dom": "^16.5.1",
    "react-test-renderer": "^16.5.1",
    "rollup": "^0.66.0",
>>>>>>> 1ec72bec
    "rollup-plugin-babel": "^4.0.2",
    "rollup-plugin-commonjs": "^9.1.6",
    "rollup-plugin-ignore": "^1.0.3",
    "rollup-plugin-node-resolve": "^3.0.0",
    "rollup-plugin-replace": "^2.0.0",
    "rollup-plugin-uglify": "^6.0.0",
    "typescript": "^3.0.1",
    "typescript-eslint-parser": "^18.0.0"
  }
}<|MERGE_RESOLUTION|>--- conflicted
+++ resolved
@@ -70,28 +70,17 @@
     "jest-cli": "^23.6.0",
     "jest-dom": "^1.12.0",
     "jest-serializer-html": "^5.0.0",
-<<<<<<< HEAD
     "jest-styled-components": "^6.2.0",
-    "lerna": "^3.3.2",
-=======
     "lerna": "^3.4.0",
->>>>>>> 1ec72bec
     "lint-staged": "^7.2.2",
     "lodash": "^4.17.11",
     "prettier": "1.14.2",
     "raf": "^3.4.0",
-<<<<<<< HEAD
-    "react": "^16.4.2",
-    "react-dom": "^16.4.2",
-    "react-test-renderer": "^16.4.2",
-    "react-testing-library": "^5.0.1",
-    "rollup": "^0.65.0",
-=======
     "react": "^16.5.1",
     "react-dom": "^16.5.1",
     "react-test-renderer": "^16.5.1",
+    "react-testing-library": "^5.0.1",
     "rollup": "^0.66.0",
->>>>>>> 1ec72bec
     "rollup-plugin-babel": "^4.0.2",
     "rollup-plugin-commonjs": "^9.1.6",
     "rollup-plugin-ignore": "^1.0.3",
