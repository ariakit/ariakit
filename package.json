--- conflicted
+++ resolved
@@ -5,14 +5,9 @@
     "start": "npm start -w website",
     "dev": "npm run dev -w website",
     "test": "jest",
-<<<<<<< HEAD
-    "test:watch": "npm test -- --watch",
-    "test:e2e": "npm test -- -c jest-e2e.config.js",
-    "test:all": "npm run test && npm run lint && npm run lint:css && npm run type-check && npm run build && npm run build:website && npm run clean",
-=======
+    "test-e2e": "npm test -- -c jest-e2e.config.js",
     "test-watch": "npm test -- --watch",
     "test-all": "npm run test && npm run lint && npm run lint-css && npm run type-check && npm run build && npm run build-website && npm run clean",
->>>>>>> 344a1839
     "lint": "eslint . --ext js,ts,tsx",
     "lint-css": "stylelint '**/*.css' --ignore-path .gitignore",
     "type-check": "tsc --noEmit",
@@ -87,12 +82,8 @@
     "postcss-merge-selectors": "0.0.6",
     "postcss-prettify": "0.3.4",
     "postcss-value-parser": "4.2.0",
-<<<<<<< HEAD
     "prettier": "2.6.1",
-    "puppeteer": "13.5.1",
-=======
-    "prettier": "2.6.2",
->>>>>>> 344a1839
+    "puppeteer": "13.5.2",
     "raw-loader": "4.0.2",
     "react": "18.0.0",
     "react-dom": "18.0.0",
