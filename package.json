--- conflicted
+++ resolved
@@ -13,37 +13,6 @@
     "type-check": "tsc --noEmit",
     "coverage": "npm test -- --coverage",
     "postcoverage": "opn coverage/lcov-report/index.html",
-<<<<<<< HEAD
-    "lint": "eslint src benchmark website/src --ext js,jsx,ts,tsx",
-    "singel": "singel src/components/**/[A-Z]*.js -i 'src/**/*{test,Container}.js'",
-    "benchmark": "node benchmark",
-    "build:clean": "rimraf dist es lib && node scripts/cleanProxies",
-    "prebuild": "npm run build:clean",
-    "build": "tsc --emitDeclarationOnly --allowJs false --checkJs false && rollup -c && node scripts/makeProxies",
-    "dev": "styleguidist server --config styleguide.dev.config.js",
-    "website": "styleguidist server",
-    "website:build": "styleguidist build && cp website/dist/index.html website/dist/404.html",
-    "preversion": "npm run lint && npm test && npm run build",
-    "version": "standard-changelog && git add CHANGELOG.md",
-    "postpublish": "npm run build:clean && git push --follow-tags"
-  },
-  "keywords": [
-    "reakit",
-    "react",
-    "ui",
-    "toolkit"
-  ],
-  "dependencies": {
-    "constate": "^0.7.2",
-    "hoist-non-react-statics": "^3.0.1",
-    "lodash": "^4.17.5",
-    "lodash-es": "^4.17.5",
-    "popper.js": "^1.14.4",
-    "prop-types": "^15.6.2",
-    "react-known-props": "^2.3.1",
-    "styled-components": "^3.4.2",
-    "styled-tools": "^1.1.0"
-=======
     "lint": "eslint packages/**",
     "singel": "lerna exec --scope reakit -- yarn singel",
     "dev": "lerna exec --scope reakit -- yarn dev",
@@ -55,7 +24,6 @@
     "postversion": "git add **/CHANGELOG.md",
     "release": "lerna publish",
     "release:beta": "yarn release --npm-tag=beta --preid=beta"
->>>>>>> 9b4953dc
   },
   "devDependencies": {
     "@babel/cli": "7.0.0-beta.53",
@@ -68,8 +36,8 @@
     "@babel/preset-react": "^7.0.0-beta.53",
     "@babel/preset-stage-1": "^7.0.0-beta.53",
     "@babel/preset-typescript": "7.0.0-beta.53",
+    "@types/enzyme-adapter-react-16": "^1.0.2",
     "@types/enzyme": "^3.1.11",
-    "@types/enzyme-adapter-react-16": "^1.0.2",
     "@types/jest": "^23.1.6",
     "@types/lodash": "^4.14.112",
     "@types/prop-types": "^15.5.3",
@@ -79,16 +47,7 @@
     "babel-jest": "^23.4.2",
     "babel-plugin-styled-components": "^1.2.0",
     "babel-plugin-transform-es2015-modules-commonjs": "^6.26.0",
-<<<<<<< HEAD
-    "codemirror": "^5.39.2",
-    "cross-spawn": "^6.0.5",
-    "enzyme": "^3.4.0",
-=======
-    "babel-preset-env": "^1.6.0",
-    "babel-preset-react": "^6.24.1",
-    "babel-preset-stage-1": "^6.24.1",
     "enzyme": "^3.4.1",
->>>>>>> 9b4953dc
     "enzyme-adapter-react-16": "^1.2.0",
     "enzyme-to-json": "^3.3.1",
     "eslint": "^5.3.0",
@@ -99,54 +58,19 @@
     "eslint-plugin-jsx-a11y": "6.1.1",
     "eslint-plugin-prettier": "^2.6.2",
     "eslint-plugin-react": "^7.10.0",
-<<<<<<< HEAD
     "eslint-plugin-typescript": "^0.12.0",
-    "file-loader": "^1.1.11",
-    "jest-cli": "^23.4.2",
-=======
     "jest-cli": "^23.5.0",
->>>>>>> 9b4953dc
     "jest-serializer-html": "^5.0.0",
     "lerna": "^3.0.2",
     "prettier": "1.14.2",
     "prop-types": "^15.6.2",
     "raf": "^3.4.0",
     "react": "^16.4.2",
-<<<<<<< HEAD
-    "react-benchmark": "^1.0.4",
-    "react-codemirror2": "^5.1.0",
     "react-dom": "^16.4.2",
-    "react-helmet": "^5.2.0",
-    "react-icons": "^2.2.5",
-    "react-router-dom": "^4.2.2",
-    "react-styleguidist": "^7.2.0",
-    "react-test-renderer": "^16.4.2",
-    "rimraf": "^2.6.1",
-    "rollup": "^0.64.1",
-    "rollup-plugin-babel": "^4.0.0-beta.7",
-    "rollup-plugin-commonjs": "^9.1.4",
-    "rollup-plugin-ignore": "^1.0.3",
-    "rollup-plugin-node-resolve": "^3.0.0",
-    "rollup-plugin-replace": "^2.0.0",
-    "rollup-plugin-uglify": "^4.0.0",
-    "singel": "^0.5.4",
-    "standard-changelog": "^2.0.0",
-    "styled-components-ts": "^0.0.14",
     "typescript": "^3.0.1",
-    "typescript-eslint-parser": "^17.0.1",
-    "url-loader": "^1.0.1",
-    "webpack": "^4.16.5",
-    "webpack-blocks": "^1.0.0-rc.2",
-    "whatwg-fetch": "^2.0.4"
-  },
-  "peerDependencies": {
-    "react": "^16.3.0",
-    "react-dom": "^16.3.0"
+    "typescript-eslint-parser": "^17.0.1"
   },
   "resolutions": {
     "webpack-blocks/**/babel-loader": "^8.0.0-beta"
-=======
-    "react-dom": "^16.4.2"
->>>>>>> 9b4953dc
   }
 }