--- conflicted
+++ resolved
@@ -23,13 +23,8 @@
     "test": "jest",
     "coverage": "npm test -- --coverage",
     "postcoverage": "opn coverage/lcov-report/index.html",
-<<<<<<< HEAD
     "lint": "eslint src benchmark website/src",
-    "singel": "singel src/components/**/[A-Z]*.js -i 'src/**/*{Container,test}.js'",
-=======
-    "lint": "eslint src benchmark",
     "singel": "singel src/components/*/index.js",
->>>>>>> 28807f29
     "benchmark": "node benchmark",
     "clean": "rimraf dist",
     "prebuild": "npm run clean",
@@ -114,19 +109,12 @@
     "rollup-plugin-ignore": "^1.0.3",
     "rollup-plugin-node-resolve": "^3.0.0",
     "rollup-plugin-replace": "^2.0.0",
-<<<<<<< HEAD
     "rollup-plugin-uglify": "^4.0.0",
-    "singel": "^0.4.0",
+    "singel": "^0.5.0",
     "url-loader": "^1.0.1",
     "webpack": "^4.14.0",
     "webpack-blocks": "^1.0.0-rc.2",
     "whatwg-fetch": "^2.0.4"
-=======
-    "rollup-plugin-uglify": "^3.0.0",
-    "singel": "^0.5.0",
-    "webpack": "^3.11.0",
-    "webpack-blocks": "^1.0.0-rc.2"
->>>>>>> 28807f29
   },
   "peerDependencies": {
     "prop-types": "^15.0.0",
