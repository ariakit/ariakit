{
<<<<<<< HEAD
  "name": "reakit",
  "version": "0.10.2",
=======
  "name": "reas",
  "version": "0.10.3",
>>>>>>> f89fb8a9
  "description": "A minimalist and highly composable UI toolkit built on top of React and styled-components",
  "license": "MIT",
  "repository": "diegohaz/reakit",
  "main": "dist/cjs/reakit.js",
  "module": "dist/es/reakit.js",
  "jsnext:main": "dist/es/reakit.js",
  "unpkg": "dist/umd/reakit.min.js",
  "author": {
    "name": "Diego Haz",
    "email": "hazdiego@gmail.com",
    "url": "https://github.com/diegohaz"
  },
  "engines": {
    "node": ">=7"
  },
  "files": [
    "dist"
  ],
  "scripts": {
    "test": "jest",
    "coverage": "npm test -- --coverage",
    "postcoverage": "opn coverage/lcov-report/index.html",
    "lint": "eslint src benchmark website/src",
    "singel": "singel src/components/**/[A-Z]*.js -i 'src/**/*{Container,test}.js'",
    "benchmark": "node benchmark",
    "clean": "rimraf dist",
    "prebuild": "npm run clean",
    "build": "rollup -c",
    "patch": "npm version patch && npm publish",
    "minor": "npm version minor && npm publish",
    "major": "npm version major && npm publish",
    "prepublishOnly": "npm run lint && npm test && npm run build",
    "postpublish": "git push origin master --follow-tags",
    "website": "styleguidist server",
    "website:build": "styleguidist build"
  },
  "jest": {
    "setupFiles": [
      "<rootDir>/test.config.js"
    ],
    "snapshotSerializers": [
      "enzyme-to-json/serializer",
      "jest-serializer-html"
    ]
  },
  "keywords": [
    "reakit"
  ],
  "dependencies": {
    "constate": "^0.7.0",
    "hoist-non-react-statics": "^2.5.5",
    "lodash": "^4.17.5",
    "lodash-es": "^4.17.5",
    "react-known-props": "^2.1.0",
    "styled-components": "^3.3.3",
    "styled-tools": "^0.5.3",
    "svg-attributes": "^1.0.0"
  },
  "devDependencies": {
    "babel-cli": "^6.18.0",
    "babel-core": "^6.26.0",
    "babel-eslint": "^8.2.5",
    "babel-jest": "^23.0.0",
    "babel-plugin-external-helpers": "^6.22.0",
    "babel-plugin-styled-components": "^1.2.0",
    "babel-plugin-transform-es2015-modules-commonjs": "^6.26.0",
    "babel-polyfill": "^6.26.0",
    "babel-preset-env": "^1.6.0",
    "babel-preset-react": "^6.24.1",
    "babel-preset-stage-1": "^6.24.1",
    "codemirror": "^5.39.0",
    "cross-spawn": "^6.0.5",
    "enzyme": "^3.2.0",
    "enzyme-adapter-react-16": "^1.1.0",
    "enzyme-to-json": "^3.3.1",
    "eslint": "^5.0.0",
    "eslint-config-airbnb": "^17.0.0",
    "eslint-config-prettier": "^2.9.0",
    "eslint-plugin-import": "^2.13.0",
    "eslint-plugin-jsx-a11y": "^6.0.2",
    "eslint-plugin-prettier": "^2.6.1",
    "eslint-plugin-react": "^7.6.1",
    "file-loader": "^1.1.11",
    "jest-cli": "^23.0.0",
    "jest-serializer-html": "^5.0.0",
    "jest-styled-components": "^5.0.1",
    "markdown-to-jsx": "^6.6.8",
    "opn-cli": "^3.1.0",
    "prettier": "1.13.5",
    "pretty": "^2.0.0",
    "prop-types": "^15.6.2",
    "raf": "^3.4.0",
    "raw-loader": "^0.5.1",
    "react": "^16.4.1",
    "react-benchmark": "^1.0.4",
    "react-codemirror2": "^5.0.2",
    "react-dom": "^16.4.1",
    "react-icons": "^2.2.5",
    "react-router-dom": "^4.2.2",
    "react-styleguidist": "^7.0.18",
    "react-test-renderer": "^16.4.1",
    "rimraf": "^2.6.1",
    "rollup": "^0.61.2",
    "rollup-plugin-babel": "^3.0.5",
    "rollup-plugin-commonjs": "^9.1.0",
    "rollup-plugin-filesize": "^2.0.0",
    "rollup-plugin-ignore": "^1.0.3",
    "rollup-plugin-node-resolve": "^3.0.0",
    "rollup-plugin-replace": "^2.0.0",
    "rollup-plugin-uglify": "^4.0.0",
    "singel": "^0.4.0",
    "url-loader": "^1.0.1",
    "webpack": "^4.12.1",
    "webpack-blocks": "^1.0.0-rc.2",
    "whatwg-fetch": "^2.0.4"
  },
  "peerDependencies": {
    "prop-types": "^15.0.0",
    "react": "^16.3.0",
    "react-dom": "^16.3.0"
  }
}<|MERGE_RESOLUTION|>--- conflicted
+++ resolved
@@ -1,11 +1,6 @@
 {
-<<<<<<< HEAD
   "name": "reakit",
-  "version": "0.10.2",
-=======
-  "name": "reas",
   "version": "0.10.3",
->>>>>>> f89fb8a9
   "description": "A minimalist and highly composable UI toolkit built on top of React and styled-components",
   "license": "MIT",
   "repository": "diegohaz/reakit",
