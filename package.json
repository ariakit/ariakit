{
  "private": true,
  "workspaces": {
    "packages": [
      "packages/*"
    ],
    "nohoist": [
      "**/url-loader"
    ]
  },
  "scripts": {
    "test": "jest",
    "coverage": "npm test -- --coverage",
    "postcoverage": "opn coverage/lcov-report/index.html",
    "type-check": "tsc --noEmit",
    "lint": "eslint . --ext js,ts,tsx",
    "dev": "lerna exec --scope reakit -- npm run dev",
    "build": "lerna exec --scope reakit* --concurrency 1 -- npm run build",
    "build:clean": "lerna exec --scope reakit* -- npm run build:clean",
    "website": "lerna exec --scope website -- npm run start",
    "website:build": "lerna exec --scope website -- npm run build",
    "release": "lerna publish",
    "release:beta": "npm run release -- --npm-tag=beta --preid=beta"
  },
  "husky": {
    "hooks": {
      "pre-commit": "lint-staged"
    }
  },
  "lint-staged": {
    "*.{js,ts,tsx}": [
      "eslint --ext js,ts,tsx --fix",
      "git add"
    ],
    "{README,CHANGELOG}.md": [
      "scripts/copy-statics.sh"
    ]
  },
  "devDependencies": {
    "@babel/cli": "^7.1.2",
    "@babel/core": "^7.1.2",
    "@babel/plugin-proposal-class-properties": "^7.1.0",
    "@babel/plugin-proposal-object-rest-spread": "^7.0.0",
    "@babel/preset-env": "^7.1.0",
    "@babel/preset-react": "^7.0.0",
    "@babel/preset-typescript": "^7.1.0",
    "@types/enzyme": "^3.1.14",
    "@types/jest": "^23.3.3",
    "@types/prop-types": "^15.5.6",
    "@types/react": "^16.4.14",
    "@types/react-dom": "^16.0.8",
    "babel-core": "^7.0.0-0",
    "babel-eslint": "^10.0.1",
    "babel-jest": "^23.6.0",
    "babel-plugin-styled-components": "^1.8.0",
    "enzyme": "^3.5.0",
    "enzyme-adapter-react-16": "^1.3.0",
    "enzyme-to-json": "^3.3.1",
    "eslint": "^5.6.1",
    "eslint-config-airbnb": "^17.1.0",
    "eslint-config-prettier": "^3.1.0",
    "eslint-import-resolver-typescript": "^1.0.2",
    "eslint-plugin-import": "^2.14.0",
    "eslint-plugin-jsx-a11y": "^6.1.1",
    "eslint-plugin-prettier": "^3.0.0",
    "eslint-plugin-react": "^7.11.1",
    "eslint-plugin-typescript": "^0.12.0",
    "husky": "^1.1.0",
    "jest-cli": "^23.6.0",
    "jest-dom": "^1.12.1",
    "jest-serializer-html": "^5.0.0",
<<<<<<< HEAD
    "jest-styled-components": "^6.2.1",
    "lerna": "^3.4.0",
=======
    "lerna": "^3.4.1",
>>>>>>> a49da4b5
    "lint-staged": "^7.3.0",
    "lodash": "^4.17.11",
    "prettier": "1.14.3",
    "raf": "^3.4.0",
    "react": "^16.5.2",
    "react-dom": "^16.5.2",
    "react-test-renderer": "^16.5.2",
<<<<<<< HEAD
    "react-testing-library": "^5.1.0",
    "rollup": "^0.66.2",
=======
    "rollup": "^0.66.3",
>>>>>>> a49da4b5
    "rollup-plugin-babel": "^4.0.2",
    "rollup-plugin-commonjs": "^9.1.8",
    "rollup-plugin-ignore": "^1.0.3",
    "rollup-plugin-node-resolve": "^3.0.0",
    "rollup-plugin-replace": "^2.0.0",
    "rollup-plugin-uglify": "^6.0.0",
    "typescript": "3.0.3",
    "typescript-eslint-parser": "^19.0.2"
  }
}<|MERGE_RESOLUTION|>--- conflicted
+++ resolved
@@ -69,12 +69,8 @@
     "jest-cli": "^23.6.0",
     "jest-dom": "^1.12.1",
     "jest-serializer-html": "^5.0.0",
-<<<<<<< HEAD
     "jest-styled-components": "^6.2.1",
-    "lerna": "^3.4.0",
-=======
     "lerna": "^3.4.1",
->>>>>>> a49da4b5
     "lint-staged": "^7.3.0",
     "lodash": "^4.17.11",
     "prettier": "1.14.3",
@@ -82,12 +78,8 @@
     "react": "^16.5.2",
     "react-dom": "^16.5.2",
     "react-test-renderer": "^16.5.2",
-<<<<<<< HEAD
     "react-testing-library": "^5.1.0",
-    "rollup": "^0.66.2",
-=======
     "rollup": "^0.66.3",
->>>>>>> a49da4b5
     "rollup-plugin-babel": "^4.0.2",
     "rollup-plugin-commonjs": "^9.1.8",
     "rollup-plugin-ignore": "^1.0.3",
