--- conflicted
+++ resolved
@@ -123,12 +123,8 @@
     "dotenv": "16.4.7",
     "esbuild-plugin-solid": "0.6.0",
     "fast-fuzzy": "1.12.0",
-<<<<<<< HEAD
     "find-up": "7.0.0",
-    "framer-motion": "11.16.4",
-=======
     "framer-motion": "11.17.0",
->>>>>>> 2b4e649a
     "fs-extra": "11.2.0",
     "geist": "1.3.0",
     "glob": "11.0.1",
