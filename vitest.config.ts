import reactPlugin from "@vitejs/plugin-react";
import { version } from "react";
import solidPlugin from "vite-plugin-solid";
import { type Plugin, configDefaults, defineConfig } from "vitest/config";

const excludeFromReact17 = [
  "examples/form-callback-queue",
  "examples/*-framer-motion/**",
  "examples/dialog-animated-various",
  "examples/combobox-group",
  "site/src/examples/combobox-group",
  "examples/*-radix*/**",
  "examples/*react-router*/**",
];

const includeWithStyles = [
  /combobox-tabs-animated/,
  /dialog-animated-various/,
  /dialog-combobox-command-menu/,
  /disclosure-content-animating/,
];

const isReact17 = version.startsWith("17");

const ALLOWED_TEST_LOADERS = ["react", "solid"] as const;
export type AllowedTestLoader = (typeof ALLOWED_TEST_LOADERS)[number];
const LOADER = (process.env.ARIAKIT_TEST_LOADER ??
  "react") as AllowedTestLoader;
if (!ALLOWED_TEST_LOADERS.includes(LOADER))
  throw new Error(`Invalid loader: ${LOADER}`);

const PLUGINS_BY_LOADER: Record<string, Array<Plugin> | undefined> = {
<<<<<<< HEAD
  // @ts-expect-error
=======
  // @ts-expect-error I believe this error will go away when we regenerate
  // package-lock.json
>>>>>>> be663d33
  react: [reactPlugin()],
  solid: [solidPlugin()],
};

export default defineConfig({
  plugins: PLUGINS_BY_LOADER[LOADER],
  test: {
    globals: true,
    watch: false,
    testTimeout: 10_000,
    environment: "jsdom",
    setupFiles: ["vitest.setup.ts"],
    include: ["**/*test.{ts,tsx}", `**/*test.${LOADER}.{ts,tsx}`],
    exclude: [
      ...configDefaults.exclude,
      ...(isReact17 ? excludeFromReact17 : []),
    ],
    browser: {
      name: "chromium",
    },
    css: {
      include: includeWithStyles,
    },
    sequence: {
      hooks: "parallel",
    },
    coverage: {
      include: ["packages"],
    },
  },
});<|MERGE_RESOLUTION|>--- conflicted
+++ resolved
@@ -30,12 +30,8 @@
   throw new Error(`Invalid loader: ${LOADER}`);
 
 const PLUGINS_BY_LOADER: Record<string, Array<Plugin> | undefined> = {
-<<<<<<< HEAD
-  // @ts-expect-error
-=======
   // @ts-expect-error I believe this error will go away when we regenerate
   // package-lock.json
->>>>>>> be663d33
   react: [reactPlugin()],
   solid: [solidPlugin()],
 };
