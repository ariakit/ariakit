import { version } from "react";
<<<<<<< HEAD
// import solidPlugin from "vite-plugin-solid";
=======
import solid from "vite-plugin-solid";
>>>>>>> 52e4975d
import { configDefaults, defineConfig } from "vitest/config";

const excludeFromReact17 = [
  "examples/form-callback-queue",
  "examples/*-framer-motion/**",
  "examples/dialog-animated-various",
  "examples/combobox-group",
  "examples/*-radix*/**",
  "examples/*react-router*/**",
];

const includeWithStyles = [
  /combobox-tabs-animated/,
  /dialog-animated-various/,
  /dialog-combobox-command-menu/,
  /disclosure-content-animating/,
];

const isReact17 = version.startsWith("17");

export default defineConfig({
<<<<<<< HEAD
  // TODO: this is not working, makes react tests fail for some reason
  // plugins: [solidPlugin({ include: "packages/*solid*/**/*" })],
=======
  // TODO: instead of this, we should just make it compatible with config
  plugins: process.env.ARIAKIT_TEST_LOADER === "solid" ? [solid()] : [],
>>>>>>> 52e4975d
  test: {
    globals: true,
    watch: false,
    testTimeout: 10_000,
    environment: "jsdom",
    setupFiles: ["vitest.setup.ts"],
    include: ["**/*test.{ts,tsx}"],
    exclude: [
      ...configDefaults.exclude,
      ...(isReact17 ? excludeFromReact17 : []),
      "packages/*solid*/**/*",
    ],
    browser: {
      name: "chromium",
    },
    css: {
      include: includeWithStyles,
    },
    sequence: {
      hooks: "parallel",
    },
    coverage: {
      include: ["packages"],
    },
  },
});<|MERGE_RESOLUTION|>--- conflicted
+++ resolved
@@ -1,9 +1,5 @@
 import { version } from "react";
-<<<<<<< HEAD
-// import solidPlugin from "vite-plugin-solid";
-=======
 import solid from "vite-plugin-solid";
->>>>>>> 52e4975d
 import { configDefaults, defineConfig } from "vitest/config";
 
 const excludeFromReact17 = [
@@ -25,13 +21,8 @@
 const isReact17 = version.startsWith("17");
 
 export default defineConfig({
-<<<<<<< HEAD
-  // TODO: this is not working, makes react tests fail for some reason
-  // plugins: [solidPlugin({ include: "packages/*solid*/**/*" })],
-=======
   // TODO: instead of this, we should just make it compatible with config
   plugins: process.env.ARIAKIT_TEST_LOADER === "solid" ? [solid()] : [],
->>>>>>> 52e4975d
   test: {
     globals: true,
     watch: false,
