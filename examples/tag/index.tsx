--- conflicted
+++ resolved
@@ -10,11 +10,7 @@
         <Ariakit.TagListLabel className="ak-tag-list-label">
           Tags
         </Ariakit.TagListLabel>
-<<<<<<< HEAD
-        <Ariakit.TagList className="ak-tag-list input focusable">
-=======
         <Ariakit.TagList className="ak-tag-list ak-input ak-focusable">
->>>>>>> 07e73d4c
           {values.map((value) => (
             <Ariakit.Tag key={value} value={value} className="ak-tag">
               {value}
