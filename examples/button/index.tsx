--- conflicted
+++ resolved
@@ -1,9 +1,5 @@
-<<<<<<< HEAD
+import { Button } from "@ariakit/react";
 import "./theme.css";
-=======
->>>>>>> a8a04728
-import { Button } from "@ariakit/react";
-import "./button.css";
 
 export default function Example() {
   return (
