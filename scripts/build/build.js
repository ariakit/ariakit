<<<<<<< HEAD
=======
import { cpSync } from "node:fs";
import spawn from "cross-spawn";
import { solidPlugin } from "esbuild-plugin-solid";
import { glob } from "glob";
>>>>>>> 2b4e649a
import { build } from "tsup";
import { cwd, isCore, isReact, isSolid } from "./context.js";
import {
  cleanBuild,
  getCJSDir,
  getESMDir,
  getPublicFiles,
  getSolidSourceDir,
  getSourcePath,
  makeDeclarationFiles,
  makeGitignore,
  makeProxies,
  writePackageJson,
} from "./utils.js";

Object.defineProperty(process.env, "NODE_ENV", {
  writable: true,
  enumerable: true,
  configurable: true,
  value: "production",
});

cleanBuild(cwd);

writePackageJson(cwd, true);
makeGitignore(cwd);
makeProxies(cwd);
makeDeclarationFiles(cwd);
console.log("");

const sourcePath = getSourcePath(cwd);
const entry = getPublicFiles(sourcePath);
const esmDir = getESMDir();
const cjsDir = getCJSDir();
const solidSourceDir = getSolidSourceDir();

const builds = /** @type {const} */ ([
  { format: "esm", outDir: esmDir },
  { format: "cjs", outDir: cjsDir },
]);

/** @param {{ format: import("tsup").Format, outDir: string }} options */
function buildCoreAndReact({ format, outDir }) {
  if (!isCore && !isReact) return;
  return build({
    entry,
    format,
    outDir,
    // dts: true,
    // tsconfig: "tsconfig.build.json",
    splitting: true,
    esbuildOptions(options) {
      options.chunkNames = "__chunks/[hash]";
      if (format === "esm") {
        options.banner = {
          js: '"use client";',
        };
      }
    },
  });
}

/** @param {{ format: import("tsup").Format, outDir: string }} options */
function buildSolid({ format, outDir }) {
  if (!isSolid) return;
  return build({
    entry,
    format,
    outDir,
    // dts: true,
    // tsconfig: "tsconfig.build.json",
    splitting: true,
    esbuildOptions(options) {
      options.chunkNames = "__chunks/[hash]";
      options.jsx = "preserve";
    },
    esbuildPlugins: [solidPlugin({ solid: { generate: "dom" } })],
  });
}

function buildSolidSource() {
  if (!isSolid) return;
  return build({
    entry,
    format: "esm",
    outDir: solidSourceDir,
    splitting: true,
    outExtension() {
      return { js: ".jsx" };
    },
    esbuildOptions(options) {
      options.chunkNames = "__chunks/[hash]";
      options.jsx = "preserve";
    },
  });
}

await Promise.all([
  ...builds.map(buildCoreAndReact),
  ...builds.map(buildSolid),
  buildSolidSource(),
]);<|MERGE_RESOLUTION|>--- conflicted
+++ resolved
@@ -1,10 +1,4 @@
-<<<<<<< HEAD
-=======
-import { cpSync } from "node:fs";
-import spawn from "cross-spawn";
 import { solidPlugin } from "esbuild-plugin-solid";
-import { glob } from "glob";
->>>>>>> 2b4e649a
 import { build } from "tsup";
 import { cwd, isCore, isReact, isSolid } from "./context.js";
 import {
