// @ts-check
const fs = require("fs");
const path = require("path");
const babel = require("@babel/core");
<<<<<<< HEAD
const { ensureFileSync } = require("fs-extra");
=======
const matter = require("gray-matter");
>>>>>>> d6cb57dd
const { uniq } = require("lodash");
const { marked } = require("marked");
const prettier = require("prettier");
const ts = require("typescript");
const babelConfig = require("../../babel.config");
const { compilerOptions } = require("../../tsconfig.json");

const t = babel.types;
const compilerHost = ts.createCompilerHost(compilerOptions);

const dependencyLoader = path.join(__dirname, "dependency-loader.js");
const markdownLoader = path.join(__dirname, "markdown-loader.js");

/**
 * @param {string} source The soruce path of the import declaration.
 * @param {string} filename The filename of the file that contains the import
 * declaration.
 */
function resolveModuleName(source, filename) {
  const res = ts.resolveModuleName(
    source,
    filename,
    { ...compilerOptions, baseUrl: path.resolve(__dirname, "../..") },
    compilerHost
  );
  if (res.resolvedModule) {
    return res.resolvedModule;
  }
  const resolvedFileName = require.resolve(source, {
    paths: [path.dirname(filename)],
  });
  return {
    resolvedFileName,
    isExternalLibraryImport: /node_modules/.test(resolvedFileName),
  };
}

/**
 * @param {string} path Path that will be converted to an identifier string.
 */
function pathToIdentifier(path) {
  return path.replace(/[\.\/\\:\-@]/g, "_");
}

/**
 * @param {string} path
 */
function pathToPosix(path) {
  return path.replace(/\\/g, "/");
}

/**
 * @param {string} filename
 */
function getPageName(filename) {
  const name = /(index\.[jt]sx?|readme\.mdx?)$/i.test(filename)
    ? `${path.basename(path.dirname(filename))}`
    : `${path.basename(filename, path.extname(filename))}`;
  // Remove leading digits.
  return name.replace(/^\d+\-/, "");
}

/**
 * @param {string} filename
 */
function getPageFilename(filename, extension = ".js") {
  return `${getPageName(filename)}${extension}`;
}

/**
 * @param {import('hast').Element | import('hast').ElementContent} node
 * @returns {node is import("hast").Element}
 */
function isPlaygroundNode(node) {
  if (!("tagName" in node)) return false;
  if (node.tagName !== "a") return false;
  if (!node.properties) return false;
  return "dataPlayground" in node.properties;
}

/**
 * @param {import('hast').Element} node
 */
function isPlaygroundParagraphNode(node) {
  if (node.tagName !== "p") return false;
  const [child] = node.children;
  if (!child) return false;
  return isPlaygroundNode(child);
}

/**
 * @param {object} options
 * @param {string} options.filename The filename of the file that contains the
 * imports.
 * @param {string} options.dest The destination path where the imports will be
 * written.
 * @param {string} [options.originalSource] The source path of the import.
 * @param {string} [options.importerFilePath] The path to the file that contains
 * the import.
 */
function getPageImports({ filename, dest, originalSource, importerFilePath }) {
  const relativeDependencyLoader = pathToPosix(
    path.relative(dest, dependencyLoader)
  );
  importerFilePath = importerFilePath && pathToPosix(importerFilePath);
  const originalDependencyLoader = importerFilePath
    ? `${relativeDependencyLoader}?importerFilePath=${importerFilePath}!`
    : "";
  const originalRelativeSource = pathToPosix(path.relative(dest, filename));
  const originalImport = {
    originalSource,
    defaultExport: true,
    filename: originalRelativeSource,
    source: `!raw-loader!${originalDependencyLoader}${originalRelativeSource}`,
    identifier: pathToIdentifier(originalRelativeSource),
  };

  if (/\.md$/.test(filename)) {
    const relativeMarkdownLoader = pathToPosix(
      path.relative(dest, markdownLoader)
    );
    originalImport.source = `!${relativeMarkdownLoader}!${originalRelativeSource}`;
  }

  const imports = [originalImport];

  if (!/\.[tj]sx?$/.test(filename)) return imports;

  const content = fs.readFileSync(filename, "utf8");
  const parsed = babel.parseSync(content, { filename, ...babelConfig });

  babel.traverse(parsed, {
    enter(nodePath) {
      const isImportDeclaration = nodePath.isImportDeclaration();
      const isExportDeclaration = nodePath.isExportDeclaration();
      const isCallExpression = nodePath.isCallExpression();
      const isValidExpression =
        isImportDeclaration || isExportDeclaration || isCallExpression;
      if (!isValidExpression) return;
      // @ts-expect-error
      if (isExportDeclaration && !nodePath.node.source) return;
      if (isCallExpression && !t.isImport(nodePath.node.callee)) return;

      /** @type {string} */
      const source = isCallExpression
        ? // @ts-expect-error
          nodePath.node.arguments[0].value
        : // @ts-expect-error
          nodePath.node.source.value;
      const mod = resolveModuleName(source, filename);
      const relativeFilename = pathToPosix(
        path.relative(dest, mod.resolvedFileName)
      );

      if (mod.isExternalLibraryImport) {
        imports.push({
          source,
          originalSource: source,
          filename: relativeFilename,
          identifier: pathToIdentifier(relativeFilename),
          defaultExport: false,
        });
        return;
      }

      if (/\.s?css$/.test(relativeFilename)) {
        imports.push({
          source: `!raw-loader!postcss-loader!${relativeFilename}`,
          originalSource: source,
          filename: relativeFilename,
          identifier: pathToIdentifier(relativeFilename),
          defaultExport: true,
        });
        return;
      }

      const isInternal = source.startsWith(".");

      if (isInternal) {
        const nextImports = getPageImports({
          filename: mod.resolvedFileName,
          dest,
          originalSource: source,
          importerFilePath: filename,
        });
        imports.push(...nextImports);
        return;
      }

      imports.push({
        source: relativeFilename,
        originalSource: source,
        filename: relativeFilename,
        identifier: pathToIdentifier(relativeFilename),
        defaultExport: false,
      });
    },
  });

  return imports;
}

/**
 * @param {string} filename
 */
function createPageContent(filename) {
  const title = getPageName(filename);
  const importPath = pathToPosix(path.basename(filename));
  const content = `# ${title}
<a href="./${importPath}" data-playground>Example</a>`;
  return content;
}

/**
 * @param {string} content The markdown content.
 */
async function getPageTreeFromContent(content) {
  const { unified } = await import("unified");
  const { default: rehypeParse } = await import("rehype-parse");
  const { visit } = await import("unist-util-visit");
  const { toString } = await import("hast-util-to-string");

  const { data, content: contentWithoutMatter } = matter(content);

  const tree = unified()
    .use(rehypeParse, { fragment: true })
    .parse(marked(contentWithoutMatter));

  tree.data = { ...data, ...tree.data, tableOfContents: [] };

  visit(tree, "element", (node) => {
    /** @type any */
    const tableOfContents = tree.data?.tableOfContents;
    if (node.tagName === "h2") {
      const id = node.properties?.id;
      const text = toString(node);
      tableOfContents.push({ id, text });
    }
    if (node.tagName === "h3") {
      const lastH2 = tableOfContents[tableOfContents.length - 1];
      if (!lastH2) return;
      const id = node.properties?.id;
      const text = toString(node);
      lastH2.children = lastH2.children || [];
      lastH2.children.push({ id, text });
    }
  });

  return tree;
}

/**
 * @param {string} filename The filename of the file that contains the markdown.
 */
function getPageTreeFromFile(filename) {
  const isMarkdown = /\.md$/.test(filename);
  const content = isMarkdown
    ? fs.readFileSync(filename, "utf8")
    : createPageContent(filename);
  return getPageTreeFromContent(content);
}

/**
 * @param {object} options
 * @param {string} options.filename The filename that will be used as a source
 * to write the page.
 * @param {string} options.dest The directory where the page will be written.
 * @param {string} options.componentPath The path to the component that will be
 * used to render the page.
 */
async function getPageContent({ filename, dest, componentPath }) {
  const isMarkdown = /\.md$/.test(filename);

  /** @type {Record<string, ReturnType<typeof getPageImports>>} */
  const imports = isMarkdown
    ? { default: getPageImports({ filename, dest }) }
    : {};

  const { visit } = await import("unist-util-visit");
  const tree = await getPageTreeFromFile(filename);

  visit(tree, "element", (node) => {
    if (!isPlaygroundNode(node)) return;
    const href = node.properties?.href;
    if (typeof href !== "string") return;
    const nextFilename = path.resolve(path.dirname(filename), href);
    imports[href] = getPageImports({
      filename: nextFilename,
      dest,
      importerFilePath: isMarkdown ? filename : undefined,
    });
  });

  const importsFlat = Object.values(imports).flat();

  const importDeclarations = uniq(
    importsFlat.map((item, i, array) => {
      const isDuplicate = array
        .slice(0, i)
        .some(({ identifier }) => identifier === item.identifier);
      if (!item.identifier || isDuplicate) {
        return `import "${item.source}";`;
      } else if (item.defaultExport) {
        return `import ${item.identifier} from "${item.source}";`;
      }
      return `import * as ${item.identifier} from "${item.source}";`;
    })
  );

  const { default: _, ...markdownImports } = imports;

  const defaultValues = Object.entries(markdownImports).map(([key, value]) => {
    return `"${key}": {
      ${value
        .filter((i) => i.defaultExport)
        .map((i, _, array) => {
          const getName = (item = i) =>
            getPageFilename(item.filename, path.extname(item.filename));
          const name = getName();
          // If the filename already exists, we use the original filename.
          if (array.some((item) => item !== i && getName(item) === name)) {
            return `"${path.basename(i.filename)}": ${i.identifier},`;
          }
          return `"${name}": ${i.identifier},`;
        })
        .join("\n")}
    },`;
  });

  const deps = Object.entries(markdownImports).map(([key, value]) => {
    return `"${key}": {
      ${value
        .filter((i) => !i.defaultExport)
        .map((i) => `"${i.originalSource}": ${i.identifier},`)
        .join("\n")}
    },`;
  });

  const componentSource = pathToPosix(path.relative(dest, componentPath));

  const markdown =
    imports.default && imports.default[0]
      ? imports.default[0].identifier
      : JSON.stringify(tree);

  const content = `
    /* Automatically generated */
    /* eslint-disable */
    ${importDeclarations.join("\n")}
    import Component from "${componentSource}";

    const props = {
      markdown: ${markdown},
      defaultValues: {
        ${defaultValues.join("\n")}
      },
      deps: {
        ${deps.join("\n")}
      },
    };

    export default function Page() {
      return <Component {...props} />;
    }
  `;

  return prettier.format(content, { parser: "babel" });
}

/**
 * @param {string} filename
 * @param {(path: string) => boolean} exists
 */
function getReadmePathFromIndex(filename, exists = fs.existsSync) {
  if (/readme\.md$/.test(filename)) return;
  const readmePath = path.join(path.dirname(filename), "readme.md");
  if (!exists(readmePath)) return;
  return readmePath;
}

/**
 * @param {string} filename
<<<<<<< HEAD
 */
async function getPageMeta(filename) {
  const { visit } = await import("unist-util-visit");
  const tree = await getPageTreeFromFile(filename);
  const { toString } = await import("hast-util-to-string");
  const slug = getPageName(filename);
  let title = "";
  let description = "";
  visit(tree, "element", (node) => {
    if (node.tagName === "h1" && !title) {
      title = toString(node);
    }
    if (node.tagName === "p" && !description) {
      description = toString(node).trim();
    }
  });
  return { slug, title, description };
=======
 * @param {import("./types").Page["getGroup"]} [getGroup]
 * @param {import("hast").Root} [tree]
 * @returns {Promise<import("./types").PageIndexDetail>}
 */
async function getPageMeta(filename, getGroup, tree) {
  tree = tree || (await getPageTreeFromFile(filename));
  const slug = getPageName(filename);
  let title = "";
  let content = "";
  const { visit } = await import("unist-util-visit");
  const { toString } = await import("hast-util-to-string");
  visit(tree, "element", (node) => {
    if (node.tagName === "h1" && !title) {
      title = toString(node).trim();
    }
    if (node.tagName === "p" && !content) {
      content = toString(node).trim();
    }
  });
  const group = getGroup?.(filename) || null;
  return { group, slug, title, content };
}

/**
 * @param {string} filename
 * @param {string} category
 * @param {import("./types").Page["getGroup"]} [getGroup]
 */
async function getPageSections(filename, category, getGroup) {
  const tree = await getPageTreeFromFile(filename);
  const meta = await getPageMeta(filename, getGroup, tree);
  const { visit } = await import("unist-util-visit");
  const { toString } = await import("hast-util-to-string");
  /** @type {string | null} */
  let parentSection = null;
  /** @type {string | null} */
  let section = null;
  /** @type {string | null} */
  let id = null;
  const pageMeta = {
    ...meta,
    category,
    /** @type {Array<import("./types").PageContent>} */
    sections: [],
  };
  visit(tree, "element", (node) => {
    if (node.tagName === "h2") {
      parentSection = null;
      section = toString(node).trim();
      id = `${node.properties?.id}`;
    }
    if (node.tagName === "h3") {
      parentSection = section;
      section = toString(node).trim();
      id = `${node.properties?.id}`;
    }
    if (node.tagName === "p") {
      if (isPlaygroundParagraphNode(node)) return;
      const content = toString(node).trim();
      const existingSection = pageMeta.sections.find((s) => s.id === id);
      if (existingSection) {
        existingSection.content += `\n\n${content}`;
      } else {
        pageMeta.sections.push({
          ...meta,
          category,
          parentSection,
          section,
          id,
          content,
        });
      }
    }
  });
  return pageMeta;
}

/**
 * @param {string} buildDir
 */
function getPageIndexPath(buildDir) {
  return path.join(buildDir, "index.json");
}

/**
 * @param {string} buildDir
 */
function getPageContentsPath(buildDir) {
  return path.join(buildDir, "contents.json");
>>>>>>> d6cb57dd
}

/**
 * @param {object} options
<<<<<<< HEAD
 * @param {string} options.filename The filename that will be used as a source
 * to write the page.
 * @param {string} options.dest The directory where the page will be written.
 * @param {string} options.componentPath The path to the component that will be
 * used to render the page.
 * @param {string} [options.metaPath] The path to the meta file.
 * @param {(filename: string) => string | null} [options.getGroup]
 */
async function writePage({
  filename,
  dest,
  componentPath,
  metaPath,
  getGroup,
}) {
=======
 * @param {string} options.filename
 * @param {string} options.name
 * @param {string} options.buildDir
 * @param {string} options.componentPath
 * @param {import("./types").Page["getGroup"]} [options.getGroup]
 */
async function writePage({
  filename,
  name,
  buildDir,
  componentPath,
  getGroup,
}) {
  const dest = path.join(buildDir, name);
>>>>>>> d6cb57dd
  // If there's already a readme.md file in the same directory, we'll generate
  // the page from that, so we can just return the source here for the index.js
  // file.
  if (getReadmePathFromIndex(filename)) return;
  const pagePath = path.join(dest, getPageFilename(filename));
  fs.mkdirSync(path.dirname(pagePath), { recursive: true });
  fs.writeFileSync(
    pagePath,
    await getPageContent({ filename, dest, componentPath })
  );

<<<<<<< HEAD
  if (metaPath) {
    ensureFileSync(metaPath);
    const category = path.basename(dest);
    const { default: existingMeta } = await import(metaPath);
    const meta = await getPageMeta(filename);
    const group = getGroup?.(filename);
    if (group) {
      // @ts-ignore
      meta.group = group;
    } else {
      // @ts-ignore
      delete meta.group;
    }
    if (!existingMeta[category]) {
      existingMeta[category] = [];
    }
    const index = existingMeta[category].findIndex(
      // @ts-ignore
      (item) => item.slug === meta.slug
    );
    if (index !== -1) {
      existingMeta[category][index] = meta;
    } else {
      existingMeta[category].push(meta);
    }
    const contents = prettier.format(
      `module.exports = ${JSON.stringify(existingMeta)}`,
      { parser: "babel" }
    );
    fs.writeFileSync(metaPath, contents);
  }
=======
  const ext = path.extname(filename);

  if (ext !== ".md") return;

  const indexPath = getPageIndexPath(buildDir);
  const contentsPath = getPageContentsPath(buildDir);

  if (!fs.existsSync(indexPath)) {
    fs.writeFileSync(indexPath, "{}");
  }
  if (!fs.existsSync(contentsPath)) {
    fs.writeFileSync(contentsPath, "[]");
  }

  /** @type {import("./types").PageIndex} */
  const index = JSON.parse(fs.readFileSync(indexPath, "utf8"));
  /** @type {import("./types").PageContents} */
  const contents = JSON.parse(fs.readFileSync(contentsPath, "utf8"));

  const { sections, category, ...meta } = await getPageSections(
    filename,
    name,
    getGroup
  );

  index[name] = index[name] || [];
  const categoryIndex = index[name] || [];
  const i = categoryIndex.findIndex((page) => page.slug === meta.slug);

  if (i !== -1) {
    categoryIndex[i] = meta;
  } else {
    categoryIndex.push(meta);
  }

  const nextContents = contents.filter((page) => page.slug !== meta.slug);
  nextContents.push(...sections);

  fs.writeFileSync(indexPath, JSON.stringify(index, null, 2));
  fs.writeFileSync(contentsPath, JSON.stringify(nextContents, null, 2));
>>>>>>> d6cb57dd
}

/**
 * @param {string} dir
 * @param {RegExp} pattern
 * @param {string[]} files
 */
function getFiles(dir, pattern, files = []) {
  const items = fs.readdirSync(dir, { withFileTypes: true });
  for (const item of items) {
    const itemPath = path.join(dir, item.name);
    if (/node_modules/.test(itemPath)) continue;
    if (item.isDirectory()) {
      getFiles(itemPath, pattern, files);
    } else if (pattern.test(pathToPosix(itemPath))) {
      files.push(itemPath);
    }
  }
  return files;
}

/**
 * @param {string} [pagesDir]
 */
function getPagesDir(pagesDir) {
  return pagesDir || path.join(process.cwd(), "pages");
}

/**
 * @param {string} [buildDir]
 */
function getBuildDir(buildDir) {
  return buildDir || path.join(process.cwd(), ".pages");
}

/**
 * @param {string} pageName
 * @param {string} buildDir
 */
function getEntryPath(pageName, buildDir) {
  return path.join(buildDir, `${pageName}-entry.js`);
}

/**
 * @param {string} pageName
 * @param {string} buildDir
 * @param {string} entryPath
 */
function resetBuildDir(pageName, buildDir, entryPath) {
  if (!fs.existsSync(buildDir)) {
    fs.mkdirSync(buildDir, { recursive: true });
    return;
  }

  const buildPath = path.join(buildDir, pageName);

  if (fs.existsSync(buildPath)) {
    fs.rmSync(buildPath, { recursive: true, force: true });
  }
  if (fs.existsSync(entryPath)) {
    fs.rmSync(entryPath);
  }

  const indexPath = getPageIndexPath(buildDir);
  const contentsPath = getPageContentsPath(buildDir);
  if (fs.existsSync(indexPath)) {
    fs.rmSync(indexPath);
  }
  if (fs.existsSync(contentsPath)) {
    fs.rmSync(contentsPath);
  }

  if (!fs.readdirSync(buildDir).length) {
    fs.rmdirSync(buildDir);
    fs.mkdirSync(buildDir, { recursive: true });
  }
}

/**
 * @param {string} sourceContext
 * @param {RegExp} sourceRegExp
 * @param {string} entryPath
 */
function writeEntryFile(sourceContext, sourceRegExp, entryPath) {
  const stringTest = sourceRegExp.toString();
  sourceContext = pathToPosix(sourceContext);
  fs.writeFileSync(
    entryPath,
    `const req = require.context("${sourceContext}", true, ${stringTest});
req.keys().forEach(req);
`
  );
}

/**
 * @param {string} pageName
 * @param {string} buildDir
 * @param {string} pagesDir
 */
function writeSymlinks(pageName, buildDir, pagesDir) {
  const symlinkPath = path.join(pagesDir, pageName);
  const buildPath = path.join(buildDir, pageName);
  const relativeBuildPath = path.relative(pagesDir, buildPath);
  try {
    const stat = fs.lstatSync(symlinkPath);
    if (stat.isSymbolicLink()) {
      fs.unlinkSync(symlinkPath);
    } else if (stat.isFile()) {
      fs.rmSync(symlinkPath);
    }
  } catch (e) {
    // Do nothing
  }
  fs.symlinkSync(relativeBuildPath, symlinkPath);
}

// async function writePageMeta(filename, )

module.exports = {
  pathToPosix,
  getPageName,
  getPageFilename,
  getPageTreeFromContent,
  getPageTreeFromFile,
  getPageImports,
  getPageContent,
  getReadmePathFromIndex,
  getPageMeta,
  writePage,
  getFiles,
  getPagesDir,
  getBuildDir,
  getEntryPath,
  resetBuildDir,
  writeEntryFile,
  writeSymlinks,
};<|MERGE_RESOLUTION|>--- conflicted
+++ resolved
@@ -2,11 +2,7 @@
 const fs = require("fs");
 const path = require("path");
 const babel = require("@babel/core");
-<<<<<<< HEAD
-const { ensureFileSync } = require("fs-extra");
-=======
 const matter = require("gray-matter");
->>>>>>> d6cb57dd
 const { uniq } = require("lodash");
 const { marked } = require("marked");
 const prettier = require("prettier");
@@ -389,25 +385,6 @@
 
 /**
  * @param {string} filename
-<<<<<<< HEAD
- */
-async function getPageMeta(filename) {
-  const { visit } = await import("unist-util-visit");
-  const tree = await getPageTreeFromFile(filename);
-  const { toString } = await import("hast-util-to-string");
-  const slug = getPageName(filename);
-  let title = "";
-  let description = "";
-  visit(tree, "element", (node) => {
-    if (node.tagName === "h1" && !title) {
-      title = toString(node);
-    }
-    if (node.tagName === "p" && !description) {
-      description = toString(node).trim();
-    }
-  });
-  return { slug, title, description };
-=======
  * @param {import("./types").Page["getGroup"]} [getGroup]
  * @param {import("hast").Root} [tree]
  * @returns {Promise<import("./types").PageIndexDetail>}
@@ -497,28 +474,10 @@
  */
 function getPageContentsPath(buildDir) {
   return path.join(buildDir, "contents.json");
->>>>>>> d6cb57dd
 }
 
 /**
  * @param {object} options
-<<<<<<< HEAD
- * @param {string} options.filename The filename that will be used as a source
- * to write the page.
- * @param {string} options.dest The directory where the page will be written.
- * @param {string} options.componentPath The path to the component that will be
- * used to render the page.
- * @param {string} [options.metaPath] The path to the meta file.
- * @param {(filename: string) => string | null} [options.getGroup]
- */
-async function writePage({
-  filename,
-  dest,
-  componentPath,
-  metaPath,
-  getGroup,
-}) {
-=======
  * @param {string} options.filename
  * @param {string} options.name
  * @param {string} options.buildDir
@@ -533,7 +492,6 @@
   getGroup,
 }) {
   const dest = path.join(buildDir, name);
->>>>>>> d6cb57dd
   // If there's already a readme.md file in the same directory, we'll generate
   // the page from that, so we can just return the source here for the index.js
   // file.
@@ -545,39 +503,6 @@
     await getPageContent({ filename, dest, componentPath })
   );
 
-<<<<<<< HEAD
-  if (metaPath) {
-    ensureFileSync(metaPath);
-    const category = path.basename(dest);
-    const { default: existingMeta } = await import(metaPath);
-    const meta = await getPageMeta(filename);
-    const group = getGroup?.(filename);
-    if (group) {
-      // @ts-ignore
-      meta.group = group;
-    } else {
-      // @ts-ignore
-      delete meta.group;
-    }
-    if (!existingMeta[category]) {
-      existingMeta[category] = [];
-    }
-    const index = existingMeta[category].findIndex(
-      // @ts-ignore
-      (item) => item.slug === meta.slug
-    );
-    if (index !== -1) {
-      existingMeta[category][index] = meta;
-    } else {
-      existingMeta[category].push(meta);
-    }
-    const contents = prettier.format(
-      `module.exports = ${JSON.stringify(existingMeta)}`,
-      { parser: "babel" }
-    );
-    fs.writeFileSync(metaPath, contents);
-  }
-=======
   const ext = path.extname(filename);
 
   if (ext !== ".md") return;
@@ -618,7 +543,6 @@
 
   fs.writeFileSync(indexPath, JSON.stringify(index, null, 2));
   fs.writeFileSync(contentsPath, JSON.stringify(nextContents, null, 2));
->>>>>>> d6cb57dd
 }
 
 /**
