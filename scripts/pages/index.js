// @ts-check
const { existsSync, rmSync } = require("fs");
const path = require("path");
const { uniq } = require("lodash");
const {
  resetBuildDir,
  getBuildDir,
  getPagesDir,
  writeEntryFile,
  getEntryPath,
  writeSymlinks,
  writePage,
  getFiles,
  getPageName,
  getReadmePathFromIndex,
  getPageMeta,
} = require("./utils");

<<<<<<< HEAD
/**
 * @typedef Page
 * @property {string} name
 * @property {string} sourceContext
 * @property {RegExp} sourceRegExp
 * @property {string} componentPath
 * @property {string} [metaPath]
 * @property {string} [buildDir]
 * @property {string} [pagesDir]
 * @property {(filename: string) => string | null} [getGroup]
 */

/** @type {Page[]} */
=======
/** @type {import("./types").Pages} */
>>>>>>> d6cb57dd
const pages = require(path.join(process.cwd(), "pages.config.js"));

/**
 * @param {any[]} items
 */
function getDuplicates(items) {
  const duplicates = items.filter(
    (item, i, array) => array.indexOf(item) !== i
  );
  return uniq(duplicates);
}

/**
 * @param {string} file
 * @param {number} index
 * @param {string[]} array
 */
function filterOutIndexFilesWithReadme(file, index, array) {
  return !getReadmePathFromIndex(
    file,
    (f) => array.indexOf(f) > 0 && array.indexOf(f) !== index
  );
}

pages.forEach(async (page) => {
  const buildDir = getBuildDir(page.buildDir);
  const pagesDir = getPagesDir(page.pagesDir);
  const entryPath = getEntryPath(page.name, buildDir);

  resetBuildDir(page.name, buildDir, entryPath);

  if (page.metaPath && existsSync(page.metaPath)) {
    rmSync(page.metaPath, { recursive: true, force: true });
  }

  const files = getFiles(page.sourceContext, page.sourceRegExp).filter(
    filterOutIndexFilesWithReadme
  );

  const duplicates = getDuplicates(files.map(getPageName));

  if (duplicates.length) {
    const names = duplicates.join(", ");
    throw new Error(
      `Duplicate page names found: ${names}. Please make sure that all page names are unique.`
    );
  }

  for await (const filename of files) {
<<<<<<< HEAD
    await getPageMeta(filename);
    const dest = path.join(buildDir, page.name);
=======
>>>>>>> d6cb57dd
    await writePage({
      filename,
      buildDir,
      name: page.name,
      componentPath: page.componentPath,
<<<<<<< HEAD
      metaPath: page.metaPath,
=======
>>>>>>> d6cb57dd
      getGroup: page.getGroup,
    });
  }

  writeEntryFile(page.sourceContext, page.sourceRegExp, entryPath);
  writeSymlinks(page.name, buildDir, pagesDir);
});<|MERGE_RESOLUTION|>--- conflicted
+++ resolved
@@ -1,5 +1,4 @@
 // @ts-check
-const { existsSync, rmSync } = require("fs");
 const path = require("path");
 const { uniq } = require("lodash");
 const {
@@ -13,26 +12,9 @@
   getFiles,
   getPageName,
   getReadmePathFromIndex,
-  getPageMeta,
 } = require("./utils");
 
-<<<<<<< HEAD
-/**
- * @typedef Page
- * @property {string} name
- * @property {string} sourceContext
- * @property {RegExp} sourceRegExp
- * @property {string} componentPath
- * @property {string} [metaPath]
- * @property {string} [buildDir]
- * @property {string} [pagesDir]
- * @property {(filename: string) => string | null} [getGroup]
- */
-
-/** @type {Page[]} */
-=======
 /** @type {import("./types").Pages} */
->>>>>>> d6cb57dd
 const pages = require(path.join(process.cwd(), "pages.config.js"));
 
 /**
@@ -64,10 +46,6 @@
 
   resetBuildDir(page.name, buildDir, entryPath);
 
-  if (page.metaPath && existsSync(page.metaPath)) {
-    rmSync(page.metaPath, { recursive: true, force: true });
-  }
-
   const files = getFiles(page.sourceContext, page.sourceRegExp).filter(
     filterOutIndexFilesWithReadme
   );
@@ -82,20 +60,11 @@
   }
 
   for await (const filename of files) {
-<<<<<<< HEAD
-    await getPageMeta(filename);
-    const dest = path.join(buildDir, page.name);
-=======
->>>>>>> d6cb57dd
     await writePage({
       filename,
       buildDir,
       name: page.name,
       componentPath: page.componentPath,
-<<<<<<< HEAD
-      metaPath: page.metaPath,
-=======
->>>>>>> d6cb57dd
       getGroup: page.getGroup,
     });
   }
