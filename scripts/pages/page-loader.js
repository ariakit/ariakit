// @ts-check
const path = require("path");
const markdownLoader = require("./markdown-loader");
const { writePage } = require("./utils");

/**
<<<<<<< HEAD
 * @typedef {object} Options
 * @property {string} options.name
 * @property {string} options.buildDir
 * @property {string} options.componentPath
 * @property {string} [options.metaPath]
 * @property {(filename: string) => string | null} [options.getGroup]
=======
 * @typedef {Required<import("./types").Page>} Options
>>>>>>> d6cb57dd
 */

/**
 * Writes a page to the build directory.
 * @type {import("webpack").LoaderDefinitionFunction<Options,
 * import("webpack").LoaderContext<Options>>}
 */
async function pageLoader(source) {
  const filename = this.resourcePath;
<<<<<<< HEAD
  const { name, buildDir, componentPath, metaPath, getGroup } =
    this.getOptions();
  const dest = path.join(buildDir, name);

  await writePage({ filename, dest, componentPath, metaPath, getGroup });
=======
  const { name, buildDir, componentPath, getGroup } = this.getOptions();

  await writePage({ filename, name, buildDir, componentPath, getGroup });
>>>>>>> d6cb57dd

  if (/\.md$/.test(filename)) {
    // If the file is a markdown file, we'll need to convert it to AST.
    return markdownLoader.call(this, source);
  }

  return source;
}

module.exports = pageLoader;<|MERGE_RESOLUTION|>--- conflicted
+++ resolved
@@ -4,16 +4,7 @@
 const { writePage } = require("./utils");
 
 /**
-<<<<<<< HEAD
- * @typedef {object} Options
- * @property {string} options.name
- * @property {string} options.buildDir
- * @property {string} options.componentPath
- * @property {string} [options.metaPath]
- * @property {(filename: string) => string | null} [options.getGroup]
-=======
  * @typedef {Required<import("./types").Page>} Options
->>>>>>> d6cb57dd
  */
 
 /**
@@ -23,17 +14,9 @@
  */
 async function pageLoader(source) {
   const filename = this.resourcePath;
-<<<<<<< HEAD
-  const { name, buildDir, componentPath, metaPath, getGroup } =
-    this.getOptions();
-  const dest = path.join(buildDir, name);
-
-  await writePage({ filename, dest, componentPath, metaPath, getGroup });
-=======
   const { name, buildDir, componentPath, getGroup } = this.getOptions();
 
   await writePage({ filename, name, buildDir, componentPath, getGroup });
->>>>>>> d6cb57dd
 
   if (/\.md$/.test(filename)) {
     // If the file is a markdown file, we'll need to convert it to AST.
