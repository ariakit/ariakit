--- conflicted
+++ resolved
@@ -11,32 +11,16 @@
 
 class PagesWebpackPlugin {
   /**
-<<<<<<< HEAD
-   * @param {object} options
-   * @param {string} options.name The name of the pages secion.
-   * @param {string} options.sourceContext The directory where the sources are
-   * located.
-   * @param {RegExp} options.sourceRegExp The regular expression to match the
-   * source files.
-   * @param {string} options.componentPath The path of the component that will
-   * be used to render the page.
-   * @param {string} [options.buildDir] The directory where the build files
-   * should be placed.
-   * @param {string} [options.metaPath] The path of the meta file.
-   * @param {(filename: string) => string | null} [options.getGroup]
-=======
    * @param {import("./types").Page} options
->>>>>>> d6cb57dd
    */
   constructor(options) {
     this.name = options.name;
     this.sourceContext = options.sourceContext;
     this.sourceRegExp = options.sourceRegExp;
     this.componentPath = options.componentPath;
-    this.metaPath = options.metaPath;
-    this.getGroup = options.getGroup;
     this.buildDir = getBuildDir(options.buildDir);
     this.entryPath = getEntryPath(this.name, this.buildDir);
+    this.getGroup = options.getGroup;
   }
 
   /**
@@ -55,7 +39,6 @@
         name: this.name,
         buildDir: this.buildDir,
         componentPath: this.componentPath,
-        metaPath: this.metaPath,
         getGroup: this.getGroup,
       },
     });
